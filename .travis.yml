sudo: required
dist: trusty
language: cpp
<<<<<<< HEAD
services:
  - docker

matrix:
  include:
   - compiler: nvcc
     services:
       - docker
     before_install:
       - sudo apt-get update -qq
       - if [[ -n "$DOWNLOAD" ]] ; then if [[ ! -e "$COMPILER" ]] ; then cd $HOME; curl -o tarball.tar.xz $DOWNLOAD && cd $HOME/llvm && tar xf $HOME/tarball.tar.xz ; fi ; fi
       - CMAKE_URL="https://cmake.org/files/v3.7/cmake-3.7.0-rc2-Linux-x86_64.tar.gz"
       - cd $HOME && curl -o cmake-tarball.tar.gz ${CMAKE_URL} && mkdir -p $HOME/cmake && cd $HOME/cmake && tar xf $HOME/cmake-tarball.tar.gz --strip-components=1 && export PATH=${PWD}/bin:${PATH}
   - compiler: gcc-4
     addons:
       apt:
         sources:
           - ubuntu-toolchain-r-test
         packages:
           - g++-4.9
     env: COMPILER=g++-4.9
         - WARN="-DRAJA_ENABLE_WARNINGS=On"
   - compiler: gcc-5
     addons:
       apt:
         sources:
           - ubuntu-toolchain-r-test
         packages:
           - g++-5
     env: COMPILER=g++-5
         - WARN="-DRAJA_ENABLE_WARNINGS=On"
   - compiler: gcc-6
     addons:
       apt:
         sources:
           - ubuntu-toolchain-r-test
         packages:
           - g++-6
     env: COMPILER=g++-6
         - WARN=""
         - CMAKE_EXTRA_FLAGS="-DCMAKE_EXE_LINKER_FLAGS='-coverage' -DCMAKE_CXX_FLAGS='-coverage'"
         - COVERAGE=t
   - compiler: clang-3.6
     addons:
       apt:
         sources:
           - ubuntu-toolchain-r-test
         packages:
           - g++-5
     env:
         - COMPILER=$HOME/llvm/clang+llvm-3.6.0-x86_64-linux-gnu/bin/clang++
         - DOWNLOAD=http://releases.llvm.org/3.6.0/clang+llvm-3.6.0-x86_64-linux-gnu-ubuntu-14.04.tar.xz
         - WARN=""
   - compiler: clang-3.7
     addons:
       apt:
         sources:
           - ubuntu-toolchain-r-test
         packages:
           - g++-5
     env:
         - COMPILER=$HOME/llvm/clang+llvm-3.7.0-x86_64-linux-gnu-ubuntu-14.04/bin/clang++
         - DOWNLOAD=http://releases.llvm.org/3.7.0/clang+llvm-3.7.0-x86_64-linux-gnu-ubuntu-14.04.tar.xz
         - WARN=""
   - compiler: clang-3.8
     addons:
       apt:
         sources:
           - ubuntu-toolchain-r-test
         packages:
           - g++-5
     env:
         - COMPILER=$HOME/llvm/clang+llvm-3.8.0-x86_64-linux-gnu-ubuntu-14.04/bin/clang++
         - LD_LIBRARY_PATH=$LD_LIBRARY_PATH:$HOME/llvm/clang+llvm-3.8.0-x86_64-linux-gnu-ubuntu-14.04/lib
         - DOWNLOAD=http://releases.llvm.org/3.8.0/clang+llvm-3.8.0-x86_64-linux-gnu-ubuntu-14.04.tar.xz
         - WARN=""
=======
env:
  global:
    secure: xN+lGOH8LzepE1OoOrHelDgu1wf7nL/B7nBWhN7EnCB7S7hZJL/AakruHy4lMfQfF4XkrnPWmBlmc4wdLH+o6jPkUISm4nLRSTMnRV2L+Mjyzg3aIEua0xpO6rLUNgsShB8mfkieTJq+kSj3Yp2CM7GEzm+UNNxeJcY0VdUHy9msRRRbXiLViIrfwBEVC9He7xG9NWfqkpsORfoiPmVDm7YzuXALdB8qkX4AWggysz/BCVj0PwBMr754eEpOodQ9GeKDF2Kwy5vPAqK5f7zwshJtF9VevyA1A2M9y8BHJMymz4wGaSxLNMeUU85AmVIvmzX0weG94JQ7mlUVszNpO5CCIyjwCOF+IDUI8HCDJGOY7+gGnv4H2LhDwAXvFLD65FlMntQQe2e4KRTnFxtJvvghjv5FyxJSHwctLsgeDpr2uZDcAhK1yf8TNsqqMiXQj2yGLByJy8j5PjUyd8oN47uZo0T5DDMd5c3ztUppc5+DisIoqmoYQeom3lYbpeudaf492ZDBWEV4rS9COl1h7CnpanMBpXWLFc2zXyfTpRn3GifutiF8M3rSS2KHcPyb9JLePTrC4+itMkwB4SHo1VYk4H2RQAdPMDFHMKCeVs2Z4sF9pGPJR+JzRekaKFLDm73ihsuE0cnx1oPVQMjSWa0e7A1a9W4UQBvp9xR++i4=
matrix:
  include:
  - compiler: gcc-4
    addons:
      apt:
        sources:
        - ubuntu-toolchain-r-test
        packages:
        - g++-4.9
    env: COMPILER=g++-4.9 - WARN="-DRAJA_ENABLE_WARNINGS=On"
  - compiler: gcc-5
    addons:
      apt:
        sources:
        - ubuntu-toolchain-r-test
        packages:
        - g++-5
    env: COMPILER=g++-5 - WARN="-DRAJA_ENABLE_WARNINGS=On"
  - compiler: gcc-6
    addons:
      apt:
        sources:
        - ubuntu-toolchain-r-test
        packages:
        - g++-6
    env: COMPILER=g++-6 - WARN="" - CMAKE_EXTRA_FLAGS="-DCMAKE_EXE_LINKER_FLAGS='-coverage'
      -DCMAKE_CXX_FLAGS='-coverage'" - COVERAGE=t
  - compiler: clang-3.6
    addons:
      apt:
        sources:
        - ubuntu-toolchain-r-test
        packages:
        - g++-5
    env:
    - COMPILER=$HOME/llvm/clang+llvm-3.6.0-x86_64-linux-gnu/bin/clang++
    - DOWNLOAD=http://releases.llvm.org/3.6.0/clang+llvm-3.6.0-x86_64-linux-gnu-ubuntu-14.04.tar.xz
    - WARN=""
  - compiler: clang-3.7
    addons:
      apt:
        sources:
        - ubuntu-toolchain-r-test
        packages:
        - g++-5
    env:
    - COMPILER=$HOME/llvm/clang+llvm-3.7.0-x86_64-linux-gnu-ubuntu-14.04/bin/clang++
    - DOWNLOAD=http://releases.llvm.org/3.7.0/clang+llvm-3.7.0-x86_64-linux-gnu-ubuntu-14.04.tar.xz
    - WARN=""
  - compiler: clang-3.8
    addons:
      apt:
        sources:
        - ubuntu-toolchain-r-test
        packages:
        - g++-5
    env:
    - COMPILER=$HOME/llvm/clang+llvm-3.8.0-x86_64-linux-gnu-ubuntu-14.04/bin/clang++
    - LD_LIBRARY_PATH=$LD_LIBRARY_PATH:$HOME/llvm/clang+llvm-3.8.0-x86_64-linux-gnu-ubuntu-14.04/lib
    - DOWNLOAD=http://releases.llvm.org/3.8.0/clang+llvm-3.8.0-x86_64-linux-gnu-ubuntu-14.04.tar.xz
    - WARN=""
  - compiler: intel-17
    env:
      - COMPILER=icpc
      - WARN=""
      - TRAVIS_BUILD_INTEL="YES"
>>>>>>> d06caa62
cache:
  directories:
  - $HOME/llvm
before_install:
- sudo apt-get update -qq
- if [[ -n "$DOWNLOAD" ]] ; then if [[ ! -e "$COMPILER" ]] ; then cd $HOME; curl -o
  tarball.tar.xz $DOWNLOAD && cd $HOME/llvm && tar xf $HOME/tarball.tar.xz ; fi ;
  fi
- CMAKE_URL="https://cmake.org/files/v3.7/cmake-3.7.0-rc2-Linux-x86_64.tar.gz"
- cd $HOME && curl -o cmake-tarball.tar.gz ${CMAKE_URL} && mkdir -p $HOME/cmake &&
  cd $HOME/cmake && tar xf $HOME/cmake-tarball.tar.gz --strip-components=1 && export
  PATH=${PWD}/bin:${PATH}
- if [[ -n "${TRAVIS_BUILD_INTEL}" ]] ; then wget -q -O /dev/stdout 'https://raw.githubusercontent.com/nemequ/icc-travis/master/install-icc.sh' | /bin/sh; fi
script:
- source ~/.bashrc
- cd $TRAVIS_BUILD_DIR
- mkdir travis-build && cd travis-build
- cmake -DCMAKE_CXX_COMPILER="$COMPILER" $WARN $CMAKE_EXTRA_FLAGS ../
- make -j
- make test
after_success:
- if [[ -n "${COVERAGE}" ]] ; then bash <(curl -s https://codecov.io/bash) ; fi
- if [[ -n "${TRAVIS_BUILD_INTEL}" ]] ; then uninstall_intel_software ; fi<|MERGE_RESOLUTION|>--- conflicted
+++ resolved
@@ -1,84 +1,6 @@
 sudo: required
 dist: trusty
 language: cpp
-<<<<<<< HEAD
-services:
-  - docker
-
-matrix:
-  include:
-   - compiler: nvcc
-     services:
-       - docker
-     before_install:
-       - sudo apt-get update -qq
-       - if [[ -n "$DOWNLOAD" ]] ; then if [[ ! -e "$COMPILER" ]] ; then cd $HOME; curl -o tarball.tar.xz $DOWNLOAD && cd $HOME/llvm && tar xf $HOME/tarball.tar.xz ; fi ; fi
-       - CMAKE_URL="https://cmake.org/files/v3.7/cmake-3.7.0-rc2-Linux-x86_64.tar.gz"
-       - cd $HOME && curl -o cmake-tarball.tar.gz ${CMAKE_URL} && mkdir -p $HOME/cmake && cd $HOME/cmake && tar xf $HOME/cmake-tarball.tar.gz --strip-components=1 && export PATH=${PWD}/bin:${PATH}
-   - compiler: gcc-4
-     addons:
-       apt:
-         sources:
-           - ubuntu-toolchain-r-test
-         packages:
-           - g++-4.9
-     env: COMPILER=g++-4.9
-         - WARN="-DRAJA_ENABLE_WARNINGS=On"
-   - compiler: gcc-5
-     addons:
-       apt:
-         sources:
-           - ubuntu-toolchain-r-test
-         packages:
-           - g++-5
-     env: COMPILER=g++-5
-         - WARN="-DRAJA_ENABLE_WARNINGS=On"
-   - compiler: gcc-6
-     addons:
-       apt:
-         sources:
-           - ubuntu-toolchain-r-test
-         packages:
-           - g++-6
-     env: COMPILER=g++-6
-         - WARN=""
-         - CMAKE_EXTRA_FLAGS="-DCMAKE_EXE_LINKER_FLAGS='-coverage' -DCMAKE_CXX_FLAGS='-coverage'"
-         - COVERAGE=t
-   - compiler: clang-3.6
-     addons:
-       apt:
-         sources:
-           - ubuntu-toolchain-r-test
-         packages:
-           - g++-5
-     env:
-         - COMPILER=$HOME/llvm/clang+llvm-3.6.0-x86_64-linux-gnu/bin/clang++
-         - DOWNLOAD=http://releases.llvm.org/3.6.0/clang+llvm-3.6.0-x86_64-linux-gnu-ubuntu-14.04.tar.xz
-         - WARN=""
-   - compiler: clang-3.7
-     addons:
-       apt:
-         sources:
-           - ubuntu-toolchain-r-test
-         packages:
-           - g++-5
-     env:
-         - COMPILER=$HOME/llvm/clang+llvm-3.7.0-x86_64-linux-gnu-ubuntu-14.04/bin/clang++
-         - DOWNLOAD=http://releases.llvm.org/3.7.0/clang+llvm-3.7.0-x86_64-linux-gnu-ubuntu-14.04.tar.xz
-         - WARN=""
-   - compiler: clang-3.8
-     addons:
-       apt:
-         sources:
-           - ubuntu-toolchain-r-test
-         packages:
-           - g++-5
-     env:
-         - COMPILER=$HOME/llvm/clang+llvm-3.8.0-x86_64-linux-gnu-ubuntu-14.04/bin/clang++
-         - LD_LIBRARY_PATH=$LD_LIBRARY_PATH:$HOME/llvm/clang+llvm-3.8.0-x86_64-linux-gnu-ubuntu-14.04/lib
-         - DOWNLOAD=http://releases.llvm.org/3.8.0/clang+llvm-3.8.0-x86_64-linux-gnu-ubuntu-14.04.tar.xz
-         - WARN=""
-=======
 env:
   global:
     secure: xN+lGOH8LzepE1OoOrHelDgu1wf7nL/B7nBWhN7EnCB7S7hZJL/AakruHy4lMfQfF4XkrnPWmBlmc4wdLH+o6jPkUISm4nLRSTMnRV2L+Mjyzg3aIEua0xpO6rLUNgsShB8mfkieTJq+kSj3Yp2CM7GEzm+UNNxeJcY0VdUHy9msRRRbXiLViIrfwBEVC9He7xG9NWfqkpsORfoiPmVDm7YzuXALdB8qkX4AWggysz/BCVj0PwBMr754eEpOodQ9GeKDF2Kwy5vPAqK5f7zwshJtF9VevyA1A2M9y8BHJMymz4wGaSxLNMeUU85AmVIvmzX0weG94JQ7mlUVszNpO5CCIyjwCOF+IDUI8HCDJGOY7+gGnv4H2LhDwAXvFLD65FlMntQQe2e4KRTnFxtJvvghjv5FyxJSHwctLsgeDpr2uZDcAhK1yf8TNsqqMiXQj2yGLByJy8j5PjUyd8oN47uZo0T5DDMd5c3ztUppc5+DisIoqmoYQeom3lYbpeudaf492ZDBWEV4rS9COl1h7CnpanMBpXWLFc2zXyfTpRn3GifutiF8M3rSS2KHcPyb9JLePTrC4+itMkwB4SHo1VYk4H2RQAdPMDFHMKCeVs2Z4sF9pGPJR+JzRekaKFLDm73ihsuE0cnx1oPVQMjSWa0e7A1a9W4UQBvp9xR++i4=
@@ -148,7 +70,6 @@
       - COMPILER=icpc
       - WARN=""
       - TRAVIS_BUILD_INTEL="YES"
->>>>>>> d06caa62
 cache:
   directories:
   - $HOME/llvm
