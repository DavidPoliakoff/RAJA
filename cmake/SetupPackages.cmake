--- conflicted
+++ resolved
@@ -67,30 +67,6 @@
   endif()
 endif()
 
-<<<<<<< HEAD
-if (RAJA_ENABLE_CALIPER)
-  find_package(CALIPER)
-  if(CALIPER_FOUND)
-    message(STATUS "CALIPER")
-    include_directories(${caliper_INCLUDE_DIR})
-    set(CMAKE_CXX_FLAGS "${CMAKE_CXX_FLAGS} -DRAJA_USE_CALIPER")
-  endif()
-endif()
-   
-
-#Used for timing
-find_library(RT_LIBRARIES rt)
-if (RT_LIBRARIES STREQUAL "RT_LIBRARIES-NOTFOUND")
-  message(WARNING "librt not found, some test applications might not link")
-  set(RT_LIBRARIES "" CACHE STRING "timing libraries" FORCE)
-endif ()
-
-if (CALIPER_FOUND)
-    set(RT_LIBRARIES "${RT_LIBRARIES} ${caliper_LIB_DIR}/libcaliper.so" CACHE STRING "testing libraries" FORCE)
-endif()
-
-=======
->>>>>>> 7f3e1825
 if (RAJA_ENABLE_TESTS)
   include(ExternalProject)
   # Set default ExternalProject root directory
@@ -101,7 +77,6 @@
       GIT_REPOSITORY https://github.com/google/googletest.git
       GIT_TAG release-1.7.0
       CMAKE_ARGS                
-          -DCMAKE_BUILD_TYPE=${CMAKE_BUILD_TYPE}
           -DCMAKE_C_COMPILER=${CMAKE_C_COMPILER}
           -DCMAKE_CXX_COMPILER=${CMAKE_CXX_COMPILER}
           -DCMAKE_C_FLAGS=${CMAKE_C_FLAGS}
@@ -117,22 +92,12 @@
   ExternalProject_Get_Property(googletest binary_dir)
   add_library(gtest      UNKNOWN IMPORTED)
   add_library(gtest_main UNKNOWN IMPORTED)
-
-  if ( UNIX )
-    set_target_properties(gtest PROPERTIES
-      IMPORTED_LOCATION ${binary_dir}/libgtest.a
-    )
-    set_target_properties(gtest_main PROPERTIES
-      IMPORTED_LOCATION ${binary_dir}/libgtest_main.a
-    )
-  elseif( WIN32 )
-    set_target_properties(gtest PROPERTIES
-      IMPORTED_LOCATION ${binary_dir}/${CMAKE_BUILD_TYPE}/gtest.lib
-    )
-    set_target_properties(gtest_main PROPERTIES
-      IMPORTED_LOCATION ${binary_dir}/${CMAKE_BUILD_TYPE}/gtest_main.lib
-    )
-  endif ()
+  set_target_properties(gtest PROPERTIES
+    IMPORTED_LOCATION ${binary_dir}/libgtest.a
+  )
+  set_target_properties(gtest_main PROPERTIES
+    IMPORTED_LOCATION ${binary_dir}/libgtest_main.a
+  )
   add_dependencies(gtest      googletest)
   add_dependencies(gtest_main googletest)
 
