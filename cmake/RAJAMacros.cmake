--- conflicted
+++ resolved
@@ -35,27 +35,7 @@
     list (APPEND arg_DEPENDS_ON cuda)
   endif ()
 
-<<<<<<< HEAD
-    else ()
-			# AJK: LIST(FILTER... doesn't work on chaos5's latest cmake version (3.4.1)
-      # list(FILTER arg_SOURCES EXCLUDE REGEX ".*hpp")
-      # so let's do it another way:      
-      set(old_SOURCES ${arg_SOURCES})
-      set(arg_SOURCES )
-      foreach(item ${old_SOURCES})        
-        STRING(REGEX MATCH "hpp$" result ${item})
-        IF(NOT result)          
-          LIST(APPEND arg_SOURCES ${item})
-        ENDIF()
-      endforeach()
-      
-      set_source_files_properties(
-        ${arg_SOURCES}
-        PROPERTIES
-        CUDA_SOURCE_PROPERTY_FORMAT OBJ)
-=======
   message(STATUS "${arg_NAME} building with depends: ${arg_DEPENDS_ON}")
->>>>>>> f26956c9
 
   if (${arg_TEST})
     set (_output_dir test)
