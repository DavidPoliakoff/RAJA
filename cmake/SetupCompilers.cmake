###############################################################################
# Copyright (c) 2016, Lawrence Livermore National Security, LLC.
#
# Produced at the Lawrence Livermore National Laboratory
#
# LLNL-CODE-689114
#
# All rights reserved.
#
# This file is part of RAJA.
#
# For additional details, please also read RAJA/LICENSE.
#
# Redistribution and use in source and binary forms, with or without
# modification, are permitted provided that the following conditions are met:
#
# * Redistributions of source code must retain the above copyright notice,
#   this list of conditions and the disclaimer below.
#
# * Redistributions in binary form must reproduce the above copyright notice,
#   this list of conditions and the disclaimer (as noted below) in the
#   documentation and/or other materials provided with the distribution.
#
# * Neither the name of the LLNS/LLNL nor the names of its contributors may
#   be used to endorse or promote products derived from this software without
#   specific prior written permission.
#
# THIS SOFTWARE IS PROVIDED BY THE COPYRIGHT HOLDERS AND CONTRIBUTORS "AS IS"
# AND ANY EXPRESS OR IMPLIED WARRANTIES, INCLUDING, BUT NOT LIMITED TO, THE
# IMPLIED WARRANTIES OF MERCHANTABILITY AND FITNESS FOR A PARTICULAR PURPOSE
# ARE DISCLAIMED. IN NO EVENT SHALL LAWRENCE LIVERMORE NATIONAL SECURITY,
# LLC, THE U.S. DEPARTMENT OF ENERGY OR CONTRIBUTORS BE LIABLE FOR ANY
# DIRECT, INDIRECT, INCIDENTAL, SPECIAL, EXEMPLARY, OR CONSEQUENTIAL
# DAMAGES  (INCLUDING, BUT NOT LIMITED TO, PROCUREMENT OF SUBSTITUTE GOODS
# OR SERVICES; LOSS OF USE, DATA, OR PROFITS; OR BUSINESS INTERRUPTION)
# HOWEVER CAUSED AND ON ANY THEORY OF LIABILITY, WHETHER IN CONTRACT,
# STRICT LIABILITY, OR TORT (INCLUDING NEGLIGENCE OR OTHERWISE) ARISING
# IN ANY WAY OUT OF THE USE OF THIS SOFTWARE, EVEN IF ADVISED OF THE
# POSSIBILITY OF SUCH DAMAGE.
#
###############################################################################

if (NOT RAJA_ENABLE_CLANG_CUDA)
  set(CMAKE_CXX_STANDARD 14)
else()
  set(CMAKE_CXX_STANDARD 11)
endif ()
set(CMAKE_CXX_EXTENSIONS OFF)

set(CMAKE_CXX_FLAGS_RELEASE "${CMAKE_CXX_FLAGS_RELEASE} -O3" CACHE STRING "")
set(CMAKE_CXX_FLAGS_RELWITHDEBINFO "${CMAKE_CXX_FLAGS_RELWITHDEBINFO} -O3" CACHE STRING "")
set(CMAKE_CXX_FLAGS_DEBUG "${CMAKE_CXX_FLAGS_DEBUG} -O0" CACHE STRING "")

if (RAJA_ENABLE_WARNINGS)
  set(CMAKE_CXX_FLAGS "${CMAKE_CXX_FLAGS} -Wall -Wextra -Werror")
endif ()

if (CMAKE_CXX_COMPILER_ID MATCHES GNU)
  if (CMAKE_CXX_COMPILER_VERSION VERSION_LESS 4.9)
    message(FATAL_ERROR "RAJA requires GCC 4.9 or greater!")
  endif ()
<<<<<<< HEAD
elseif (CMAKE_CXX_COMPILER_ID MATCHES AppleClang)
  set(CMAKE_CXX_FLAGS "${CMAKE_CXX_FLAGS} -std=c++11")
elseif (CMAKE_CXX_COMPILER_ID MATCHES Clang)
  set(CMAKE_CXX_EXTENSIONS OFF)
  set(CMAKE_CXX_FLAGS "${CMAKE_CXX_FLAGS} -std=c++11")
elseif (CMAKE_CXX_COMPILER_ID MATCHES Intel)
  set(CMAKE_CXX_FLAGS "${CMAKE_CXX_FLAGS} -std=c++11")
elseif(CMAKE_CXX_COMPILER_ID MATCHES XL)
  set(CMAKE_CXX_FLAGS "${CMAKE_CXX_FLAGS} -std=c++11")
=======
>>>>>>> c9cb850b
else()
  include(CheckCXXCompilerFlag)
  CHECK_CXX_COMPILER_FLAG("-std=c++14" COMPILER_SUPPORTS_CXX14)
  CHECK_CXX_COMPILER_FLAG("-std=c++11" COMPILER_SUPPORTS_CXX11)
  if(COMPILER_SUPPORTS_CXX14)
    set(CMAKE_CXX_FLAGS "${CMAKE_CXX_FLAGS} -std=c++14")
  elseif(COMPILER_SUPPORTS_CXX11)
    set(CMAKE_CXX_FLAGS "${CMAKE_CXX_FLAGS} -std=c++11")
  endif()
endif()

set(RAJA_COMPILER "RAJA_COMPILER_${CMAKE_CXX_COMPILER_ID}")

if ( MSVC )
  if (NOT BUILD_SHARED_LIBS)
    foreach(flag_var
        CMAKE_CXX_FLAGS CMAKE_CXX_FLAGS_DEBUG CMAKE_CXX_FLAGS_RELEASE
        CMAKE_CXX_FLAGS_MINSIZEREL CMAKE_CXX_FLAGS_RELWITHDEBINFO)
      if(${flag_var} MATCHES "/MD")
        string(REGEX REPLACE "/MD" "/MT" ${flag_var} "${${flag_var}}")
      endif(${flag_var} MATCHES "/MD")
    endforeach(flag_var)
  endif()
endif()

if (RAJA_ENABLE_CUDA)
  if(CMAKE_BUILD_TYPE MATCHES Release)
    set(RAJA_NVCC_FLAGS -O2; -restrict; -arch ${RAJA_CUDA_ARCH}; -std c++11; --expt-extended-lambda; -ccbin; ${CMAKE_CXX_COMPILER} CACHE LIST "")
  elseif(CMAKE_BUILD_TYPE MATCHES RelWithDebInfo)
    set(RAJA_NVCC_FLAGS -g; -G; -O2; -restrict; -arch ${RAJA_CUDA_ARCH}; -std c++11; --expt-extended-lambda; -ccbin ${CMAKE_CXX_COMPILER} CACHE LIST "")
  elseif(CMAKE_BUILD_TYPE MATCHES Debug)
    set(RAJA_NVCC_FLAGS -g; -G; -O0; -restrict; -arch ${RAJA_CUDA_ARCH}; -std c++11; --expt-extended-lambda; -ccbin ${CMAKE_CXX_COMPILER} CACHE LIST "")
  endif()
endif()

set(RAJA_RANGE_ALIGN 4 CACHE INT "")
set(RAJA_RANGE_MIN_LENGTH 32 CACHE INT "")
set(RAJA_DATA_ALIGN 64 CACHE INT "")
set(RAJA_COHERENCE_BLOCK_SIZE 64 CACHE INT "")

include(CheckFunctionExists)
check_function_exists(posix_memalign HAVE_POSIX_MEMALIGN)
if(${HAVE_POSIX_MEMALIGN})
    add_definitions(-DHAVE_POSIX_MEMALIGN)
endif(${HAVE_POSIX_MEMALIGN})<|MERGE_RESOLUTION|>--- conflicted
+++ resolved
@@ -59,18 +59,6 @@
   if (CMAKE_CXX_COMPILER_VERSION VERSION_LESS 4.9)
     message(FATAL_ERROR "RAJA requires GCC 4.9 or greater!")
   endif ()
-<<<<<<< HEAD
-elseif (CMAKE_CXX_COMPILER_ID MATCHES AppleClang)
-  set(CMAKE_CXX_FLAGS "${CMAKE_CXX_FLAGS} -std=c++11")
-elseif (CMAKE_CXX_COMPILER_ID MATCHES Clang)
-  set(CMAKE_CXX_EXTENSIONS OFF)
-  set(CMAKE_CXX_FLAGS "${CMAKE_CXX_FLAGS} -std=c++11")
-elseif (CMAKE_CXX_COMPILER_ID MATCHES Intel)
-  set(CMAKE_CXX_FLAGS "${CMAKE_CXX_FLAGS} -std=c++11")
-elseif(CMAKE_CXX_COMPILER_ID MATCHES XL)
-  set(CMAKE_CXX_FLAGS "${CMAKE_CXX_FLAGS} -std=c++11")
-=======
->>>>>>> c9cb850b
 else()
   include(CheckCXXCompilerFlag)
   CHECK_CXX_COMPILER_FLAG("-std=c++14" COMPILER_SUPPORTS_CXX14)
