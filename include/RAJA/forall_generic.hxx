/*!
 ******************************************************************************
 *
 * \file
 *
 * \brief   Header file containing RAJA index set and segment iteration
 *          template methods that take an execution policy as a template
 *          parameter.
 *
 *          The templates for segments support the following usage pattern:
 *
 *             forall<exec_policy>( index set, loop body );
 *
 *          which is equivalent to:
 *
 *             forall( exec_policy(), index set, loop body );
 *
 *          The former is slightly more concise. Here, the execution policy
 *          type is associated with a tag struct defined in the exec_poilicy
 *          hearder file. Usage of the forall_Icount() is similar.
 *
 *          The forall() and forall_Icount() methods that take an index set
 *          take an execution policy of the form:
 *
 *          IndexSet::ExecPolicy< seg_it_policy, seg_exec_policy >
 *
 *          Here, the first template parameter determines the scheme for
 *          iteratiing over the index set segments and the second determines
 *          how each segment is executed.
 *
 *          The forall() templates accept a loop body argument that takes
 *          a single Index_type argument identifying the index of a loop
 *          iteration. The forall_Icount() templates accept a loop body that
 *          takes two Index_type arguments. The first is the number of the
 *          iteration in the indes set or segment, the second if the actual
 *          index of the loop iteration.
 *
 *
 *          IMPORTANT: Use of any of these methods requires a specialization
 *                     for the given index set type and execution policy.
 *
 ******************************************************************************
 */

#ifndef RAJA_forall_generic_HXX
#define RAJA_forall_generic_HXX

//~~~~~~~~~~~~~~~~~~~~~~~~~~~~~~~~~~~~~~~~~~~~~~~~~~~~~~~~~~~~~~~~~~~~~~~~~~~//
// Copyright (c) 2016, Lawrence Livermore National Security, LLC.
//
// Produced at the Lawrence Livermore National Laboratory
//
// LLNL-CODE-689114
//
// All rights reserved.
//
// This file is part of RAJA.
//
// For additional details, please also read raja/README-license.txt.
//
// Redistribution and use in source and binary forms, with or without
// modification, are permitted provided that the following conditions are met:
//
// * Redistributions of source code must retain the above copyright notice,
//   this list of conditions and the disclaimer below.
//
// * Redistributions in binary form must reproduce the above copyright notice,
//   this list of conditions and the disclaimer (as noted below) in the
//   documentation and/or other materials provided with the distribution.
//
// * Neither the name of the LLNS/LLNL nor the names of its contributors may
//   be used to endorse or promote products derived from this software without
//   specific prior written permission.
//
// THIS SOFTWARE IS PROVIDED BY THE COPYRIGHT HOLDERS AND CONTRIBUTORS "AS IS"
// AND ANY EXPRESS OR IMPLIED WARRANTIES, INCLUDING, BUT NOT LIMITED TO, THE
// IMPLIED WARRANTIES OF MERCHANTABILITY AND FITNESS FOR A PARTICULAR PURPOSE
// ARE DISCLAIMED. IN NO EVENT SHALL LAWRENCE LIVERMORE NATIONAL SECURITY,
// LLC, THE U.S. DEPARTMENT OF ENERGY OR CONTRIBUTORS BE LIABLE FOR ANY
// DIRECT, INDIRECT, INCIDENTAL, SPECIAL, EXEMPLARY, OR CONSEQUENTIAL
// DAMAGES  (INCLUDING, BUT NOT LIMITED TO, PROCUREMENT OF SUBSTITUTE GOODS
// OR SERVICES; LOSS OF USE, DATA, OR PROFITS; OR BUSINESS INTERRUPTION)
// HOWEVER CAUSED AND ON ANY THEORY OF LIABILITY, WHETHER IN CONTRACT,
// STRICT LIABILITY, OR TORT (INCLUDING NEGLIGENCE OR OTHERWISE) ARISING
// IN ANY WAY OUT OF THE USE OF THIS SOFTWARE, EVEN IF ADVISED OF THE
// POSSIBILITY OF SUCH DAMAGE.
//
//~~~~~~~~~~~~~~~~~~~~~~~~~~~~~~~~~~~~~~~~~~~~~~~~~~~~~~~~~~~~~~~~~~~~~~~~~~~//

#include "RAJA/config.hxx"

#include "RAJA/int_datatypes.hxx"
#include "RAJA/Iterators.hxx"
#include "RAJA/fault_tolerance.hxx"
#include "RAJA/PolicyBase.hxx"

#include <type_traits>
#include <iterator>
#include <functional>

namespace RAJA
{

//
//////////////////////////////////////////////////////////////////////
//
// Iteration over generic iterators
//
//////////////////////////////////////////////////////////////////////
//

/*!
 ******************************************************************************
 *
 * \brief Generic dispatch over containers with icount
 *
 ******************************************************************************
 */
<<<<<<< HEAD
template <typename EXEC_POLICY_T,
          typename LOOP_BODY>
RAJA_INLINE
void forall_Icount(const IndexSet& c,
        LOOP_BODY loop_body)
{

   forall_Icount(EXEC_POLICY_T(),
          c,
          loop_body);
}

=======
template <typename EXEC_POLICY_T, typename LOOP_BODY>
RAJA_INLINE void forall(Index_type begin, Index_type end, LOOP_BODY loop_body)
{
  forall(EXEC_POLICY_T(), begin, end, loop_body);
}

/*!
 ******************************************************************************
 *
 * \brief Generic iteration over index range with index count.
 *
 *        NOTE: lambda loop body requires two args (icount, index).
 *
 ******************************************************************************
 */
template <typename EXEC_POLICY_T, typename LOOP_BODY>
RAJA_INLINE void forall_Icount(Index_type begin,
                               Index_type end,
                               Index_type icount,
                               LOOP_BODY loop_body)
{
  forall_Icount(EXEC_POLICY_T(), begin, end, icount, loop_body);
}

//
//////////////////////////////////////////////////////////////////////
//
// Function templates that iterate over range segments.
//
//////////////////////////////////////////////////////////////////////
//

>>>>>>> ad504fcb
/*!
 ******************************************************************************
 *
 * \brief Generic dispatch over containers with icount
 *
 ******************************************************************************
 */
<<<<<<< HEAD
template <typename EXEC_POLICY_T,
          typename Container,
          typename LOOP_BODY>
RAJA_INLINE
void forall_Icount(Container&& c,
            Index_type icount,
            LOOP_BODY loop_body)
{
   using Iterator = decltype(std::begin(c));
   using category = typename std::iterator_traits<Iterator>::iterator_category;
   static_assert(std::is_base_of<std::random_access_iterator_tag, category>::value,
                 "Iterators passed to RAJA must be Random Access or Contiguous iterators");

   forall_Icount(EXEC_POLICY_T(),
          std::forward<Container>(c),
          icount,
          loop_body);
=======
template <typename EXEC_POLICY_T, typename LOOP_BODY>
RAJA_INLINE void forall(const RangeSegment& iseg, LOOP_BODY loop_body)
{
  forall(EXEC_POLICY_T(), iseg.getBegin(), iseg.getEnd(), loop_body);
>>>>>>> ad504fcb
}

/*!
 ******************************************************************************
 *
 * \brief Generic dispatch over containers
 *
 ******************************************************************************
 */
<<<<<<< HEAD
template <typename EXEC_POLICY_T,
          typename Container,
          typename LOOP_BODY>
RAJA_INLINE
void forall(Container&& c,
            LOOP_BODY loop_body)
{
   auto begin = std::begin(c);
   auto end = std::end(c);
   using category = typename std::iterator_traits<decltype(std::begin(c))>::iterator_category;
   static_assert(std::is_base_of<std::random_access_iterator_tag, category>::value,
                 "Iterators passed to RAJA must be Random Access or Contiguous iterators");

   // printf("running container\n");

   forall(EXEC_POLICY_T(),
          std::forward<Container>(c),
          loop_body );
}

=======
template <typename EXEC_POLICY_T, typename LOOP_BODY>
RAJA_INLINE void forall_Icount(const RangeSegment& iseg,
                               Index_type icount,
                               LOOP_BODY loop_body)
{
  forall_Icount(
      EXEC_POLICY_T(), iseg.getBegin(), iseg.getEnd(), icount, loop_body);
}

>>>>>>> ad504fcb
//
//////////////////////////////////////////////////////////////////////
//
// Function templates that iterate over index ranges.
//
//////////////////////////////////////////////////////////////////////
//

/*!
 ******************************************************************************
 *
 * \brief Generic iteration over index range.
 *
 ******************************************************************************
 */
<<<<<<< HEAD
template <typename EXEC_POLICY_T,
          typename LOOP_BODY>
RAJA_INLINE
void forall(Index_type begin, Index_type end,
            LOOP_BODY loop_body)
{
   forall<EXEC_POLICY_T>(
           RangeSegment(begin, end),
           loop_body );
=======
template <typename EXEC_POLICY_T, typename LOOP_BODY>
RAJA_INLINE void forall(Index_type begin,
                        Index_type end,
                        Index_type stride,
                        LOOP_BODY loop_body)
{
  forall(EXEC_POLICY_T(), begin, end, stride, loop_body);
>>>>>>> ad504fcb
}

/*!
 ******************************************************************************
 *
 * \brief Generic iteration over index range with index count.
 *
 *        NOTE: lambda loop body requires two args (icount, index).
 *
 ******************************************************************************
 */
<<<<<<< HEAD
template <typename EXEC_POLICY_T,
          typename LOOP_BODY>
RAJA_INLINE
void forall_Icount(Index_type begin, Index_type end,
                   Index_type icount,
                   LOOP_BODY loop_body)
{
   forall_Icount(EXEC_POLICY_T(),
          RangeSegment(begin, end),
          icount,
          loop_body);
=======
template <typename EXEC_POLICY_T, typename LOOP_BODY>
RAJA_INLINE void forall_Icount(Index_type begin,
                               Index_type end,
                               Index_type stride,
                               Index_type icount,
                               LOOP_BODY loop_body)
{
  forall_Icount(EXEC_POLICY_T(), begin, end, stride, icount, loop_body);
>>>>>>> ad504fcb
}

//
//////////////////////////////////////////////////////////////////////
//
// Function templates that iterate over index ranges with stride.
//
//////////////////////////////////////////////////////////////////////
//

/*!
 ******************************************************************************
 *
 * \brief Generic iteration over index range with stride.
 *
 ******************************************************************************
 */
<<<<<<< HEAD
template <typename EXEC_POLICY_T,
          typename LOOP_BODY>
RAJA_INLINE
void forall(Index_type begin, Index_type end, 
            Index_type stride,
            LOOP_BODY loop_body)
{
   forall( EXEC_POLICY_T(),
           RangeStrideSegment(begin, end, stride),
           loop_body );
=======
template <typename EXEC_POLICY_T, typename LOOP_BODY>
RAJA_INLINE void forall(const RangeStrideSegment& iseg, LOOP_BODY loop_body)
{
  forall(EXEC_POLICY_T(),
         iseg.getBegin(),
         iseg.getEnd(),
         iseg.getStride(),
         loop_body);
>>>>>>> ad504fcb
}

/*!
 ******************************************************************************
 *
 * \brief Generic iteration over index range with stride with index count.
 *
 *        NOTE: lambda loop body requires two args (icount, index).
 *
 ******************************************************************************
 */
<<<<<<< HEAD
template <typename EXEC_POLICY_T,
          typename LOOP_BODY>
RAJA_INLINE
void forall_Icount(Index_type begin, Index_type end,
                   Index_type stride,
                   Index_type icount, 
                   LOOP_BODY loop_body)
{
   forall_Icount( EXEC_POLICY_T(),
                  RangeStrideSegment(begin, end, stride),
                  icount,
                  loop_body );
=======
template <typename EXEC_POLICY_T, typename LOOP_BODY>
RAJA_INLINE void forall_Icount(const RangeStrideSegment& iseg,
                               Index_type icount,
                               LOOP_BODY loop_body)
{
  forall_Icount(EXEC_POLICY_T(),
                iseg.getBegin(),
                iseg.getEnd(),
                iseg.getStride(),
                icount,
                loop_body);
>>>>>>> ad504fcb
}

//
//////////////////////////////////////////////////////////////////////
//
// Function templates that iterate over indirection arrays.
//
//////////////////////////////////////////////////////////////////////
//

/*!
 ******************************************************************************
 *
 * \brief  Generic iteration over indices in indirection array.
 *
 ******************************************************************************
 */
template <typename EXEC_POLICY_T, typename LOOP_BODY>
RAJA_INLINE void forall(const Index_type* idx,
                        Index_type len,
                        LOOP_BODY loop_body)
{
<<<<<<< HEAD
   // turn into an iterator
   forall<EXEC_POLICY_T>(
           ListSegment(idx, len),
           loop_body );
=======
  forall(EXEC_POLICY_T(), idx, len, loop_body);
>>>>>>> ad504fcb
}

/*!
 ******************************************************************************
 *
 * \brief  Generic iteration over indices in indirection array with index count.
 *
 *         NOTE: lambda loop body requires two args (icount, index).
 *
 ******************************************************************************
 */
template <typename EXEC_POLICY_T, typename LOOP_BODY>
RAJA_INLINE void forall_Icount(const Index_type* idx,
                               Index_type len,
                               Index_type icount,
                               LOOP_BODY loop_body)
{
<<<<<<< HEAD
   // turn into an iterator
   forall_Icount<EXEC_POLICY_T>(
           ListSegment(idx, len),
           icount,
           loop_body );
}

=======
  forall_Icount(EXEC_POLICY_T(), idx, len, icount, loop_body);
}

//
//////////////////////////////////////////////////////////////////////
//
// Function templates that iterate over list segment objects.
//
//////////////////////////////////////////////////////////////////////
//

/*!
 ******************************************************************************
 *
 * \brief Generic iteration over list segment object.
 *
 ******************************************************************************
 */
template <typename EXEC_POLICY_T, typename LOOP_BODY>
RAJA_INLINE void forall(const ListSegment& iseg, LOOP_BODY loop_body)
{
  forall(EXEC_POLICY_T(), iseg.getIndex(), iseg.getLength(), loop_body);
}

/*!
 ******************************************************************************
 *
 * \brief Generic iteration over list segment object with index count.
 *
 *        NOTE: lambda loop body requires two args (icount, index).
 *
 ******************************************************************************
 */
template <typename EXEC_POLICY_T, typename LOOP_BODY>
RAJA_INLINE void forall_Icount(const ListSegment& iseg,
                               Index_type icount,
                               LOOP_BODY loop_body)
{
  forall_Icount(
      EXEC_POLICY_T(), iseg.getIndex(), iseg.getLength(), icount, loop_body);
}
>>>>>>> ad504fcb

//
//////////////////////////////////////////////////////////////////////
//
// Function templates that iterate over index sets or segments
// according to execution policy template parameter.
//
//////////////////////////////////////////////////////////////////////
//

/*!
 ******************************************************************************
 *
<<<<<<< HEAD
=======
 * \brief Generic iteration over arbitrary index set or segment.
 *
 ******************************************************************************
 */
template <typename EXEC_POLICY_T, typename INDEXSET_T, typename LOOP_BODY>
RAJA_INLINE void forall(const INDEXSET_T& iset, LOOP_BODY loop_body)
{
  forall(EXEC_POLICY_T(), iset, loop_body);
}

/*!
 ******************************************************************************
 *
 * \brief Generic iteration over arbitrary index set or segment with index
 *        count.
 *
 *        NOTE: lambda loop body requires two args (icount, index).
 *
 ******************************************************************************
 */
template <typename EXEC_POLICY_T, typename INDEXSET_T, typename LOOP_BODY>
RAJA_INLINE void forall_Icount(const INDEXSET_T& iset, LOOP_BODY loop_body)
{
  forall_Icount(EXEC_POLICY_T(), iset, loop_body);
}

/*!
 ******************************************************************************
 *
 * \brief Generic iteration over arbitrary index set or segment with
 *        starting index count.
 *
 *        NOTE: lambda loop body requires two args (icount, index).
 *
 ******************************************************************************
 */
template <typename EXEC_POLICY_T, typename INDEXSET_T, typename LOOP_BODY>
RAJA_INLINE void forall_Icount(const INDEXSET_T& iset,
                               Index_type icount,
                               LOOP_BODY loop_body)
{
  forall_Icount(EXEC_POLICY_T(), iset, icount, loop_body);
}

/*!
 ******************************************************************************
 *
>>>>>>> ad504fcb
 * \brief Generic dependency-graph segment iteration over index set segments.
 *
 ******************************************************************************
 */
template <typename EXEC_POLICY_T, typename LOOP_BODY>
RAJA_INLINE void forall_segments(const IndexSet& iset, LOOP_BODY loop_body)
{
  forall_segments(EXEC_POLICY_T(), iset, loop_body);
}

}  // closing brace for RAJA namespace

#endif  // closing endif for header file include guard<|MERGE_RESOLUTION|>--- conflicted
+++ resolved
@@ -89,14 +89,15 @@
 
 #include "RAJA/config.hxx"
 
+#include "RAJA/Iterators.hxx"
+#include "RAJA/PolicyBase.hxx"
+#include "RAJA/fault_tolerance.hxx"
 #include "RAJA/int_datatypes.hxx"
-#include "RAJA/Iterators.hxx"
-#include "RAJA/fault_tolerance.hxx"
-#include "RAJA/PolicyBase.hxx"
-
+
+#include <functional>
+#include <iterator>
 #include <type_traits>
-#include <iterator>
-#include <functional>
+
 
 namespace RAJA
 {
@@ -116,24 +117,76 @@
  *
  ******************************************************************************
  */
-<<<<<<< HEAD
-template <typename EXEC_POLICY_T,
-          typename LOOP_BODY>
-RAJA_INLINE
-void forall_Icount(const IndexSet& c,
-        LOOP_BODY loop_body)
-{
-
-   forall_Icount(EXEC_POLICY_T(),
-          c,
-          loop_body);
-}
-
-=======
+template <typename EXEC_POLICY_T, typename LOOP_BODY>
+RAJA_INLINE void forall_Icount(const IndexSet& c, LOOP_BODY loop_body)
+{
+
+  forall_Icount(EXEC_POLICY_T(), c, loop_body);
+}
+
+/*!
+ ******************************************************************************
+ *
+ * \brief Generic dispatch over containers with icount
+ *
+ ******************************************************************************
+ */
+template <typename EXEC_POLICY_T, typename Container, typename LOOP_BODY>
+RAJA_INLINE void forall_Icount(Container&& c,
+                               Index_type icount,
+                               LOOP_BODY loop_body)
+{
+  using Iterator = decltype(std::begin(c));
+  using category = typename std::iterator_traits<Iterator>::iterator_category;
+  static_assert(
+      std::is_base_of<std::random_access_iterator_tag, category>::value,
+      "Iterators passed to RAJA must be Random Access or Contiguous iterators");
+
+  forall_Icount(EXEC_POLICY_T(), std::forward<Container>(c), icount, loop_body);
+}
+
+/*!
+ ******************************************************************************
+ *
+ * \brief Generic dispatch over containers
+ *
+ ******************************************************************************
+ */
+template <typename EXEC_POLICY_T, typename Container, typename LOOP_BODY>
+RAJA_INLINE void forall(Container&& c, LOOP_BODY loop_body)
+{
+  auto begin = std::begin(c);
+  auto end = std::end(c);
+  using category =
+      typename std::iterator_traits<decltype(std::begin(c))>::iterator_category;
+  static_assert(
+      std::is_base_of<std::random_access_iterator_tag, category>::value,
+      "Iterators passed to RAJA must be Random Access or Contiguous iterators");
+
+  // printf("running container\n");
+
+  forall(EXEC_POLICY_T(), std::forward<Container>(c), loop_body);
+}
+
+//
+//////////////////////////////////////////////////////////////////////
+//
+// Function templates that iterate over index ranges.
+//
+//////////////////////////////////////////////////////////////////////
+//
+
+/*!
+ ******************************************************************************
+ *
+ * \brief Generic iteration over index range.
+ *
+ ******************************************************************************
+ */
 template <typename EXEC_POLICY_T, typename LOOP_BODY>
 RAJA_INLINE void forall(Index_type begin, Index_type end, LOOP_BODY loop_body)
 {
-  forall(EXEC_POLICY_T(), begin, end, loop_body);
+  forall<EXEC_POLICY_T>(RangeSegment(begin, end), loop_body);
 }
 
 /*!
@@ -151,148 +204,42 @@
                                Index_type icount,
                                LOOP_BODY loop_body)
 {
-  forall_Icount(EXEC_POLICY_T(), begin, end, icount, loop_body);
-}
-
-//
-//////////////////////////////////////////////////////////////////////
-//
-// Function templates that iterate over range segments.
-//
-//////////////////////////////////////////////////////////////////////
-//
-
->>>>>>> ad504fcb
-/*!
- ******************************************************************************
- *
- * \brief Generic dispatch over containers with icount
- *
- ******************************************************************************
- */
-<<<<<<< HEAD
-template <typename EXEC_POLICY_T,
-          typename Container,
-          typename LOOP_BODY>
-RAJA_INLINE
-void forall_Icount(Container&& c,
-            Index_type icount,
-            LOOP_BODY loop_body)
-{
-   using Iterator = decltype(std::begin(c));
-   using category = typename std::iterator_traits<Iterator>::iterator_category;
-   static_assert(std::is_base_of<std::random_access_iterator_tag, category>::value,
-                 "Iterators passed to RAJA must be Random Access or Contiguous iterators");
-
-   forall_Icount(EXEC_POLICY_T(),
-          std::forward<Container>(c),
-          icount,
-          loop_body);
-=======
-template <typename EXEC_POLICY_T, typename LOOP_BODY>
-RAJA_INLINE void forall(const RangeSegment& iseg, LOOP_BODY loop_body)
-{
-  forall(EXEC_POLICY_T(), iseg.getBegin(), iseg.getEnd(), loop_body);
->>>>>>> ad504fcb
-}
-
-/*!
- ******************************************************************************
- *
- * \brief Generic dispatch over containers
- *
- ******************************************************************************
- */
-<<<<<<< HEAD
-template <typename EXEC_POLICY_T,
-          typename Container,
-          typename LOOP_BODY>
-RAJA_INLINE
-void forall(Container&& c,
-            LOOP_BODY loop_body)
-{
-   auto begin = std::begin(c);
-   auto end = std::end(c);
-   using category = typename std::iterator_traits<decltype(std::begin(c))>::iterator_category;
-   static_assert(std::is_base_of<std::random_access_iterator_tag, category>::value,
-                 "Iterators passed to RAJA must be Random Access or Contiguous iterators");
-
-   // printf("running container\n");
-
-   forall(EXEC_POLICY_T(),
-          std::forward<Container>(c),
-          loop_body );
-}
-
-=======
-template <typename EXEC_POLICY_T, typename LOOP_BODY>
-RAJA_INLINE void forall_Icount(const RangeSegment& iseg,
-                               Index_type icount,
-                               LOOP_BODY loop_body)
-{
-  forall_Icount(
-      EXEC_POLICY_T(), iseg.getBegin(), iseg.getEnd(), icount, loop_body);
-}
-
->>>>>>> ad504fcb
-//
-//////////////////////////////////////////////////////////////////////
-//
-// Function templates that iterate over index ranges.
-//
-//////////////////////////////////////////////////////////////////////
-//
-
-/*!
- ******************************************************************************
- *
- * \brief Generic iteration over index range.
- *
- ******************************************************************************
- */
-<<<<<<< HEAD
-template <typename EXEC_POLICY_T,
-          typename LOOP_BODY>
-RAJA_INLINE
-void forall(Index_type begin, Index_type end,
-            LOOP_BODY loop_body)
-{
-   forall<EXEC_POLICY_T>(
-           RangeSegment(begin, end),
-           loop_body );
-=======
+  forall_Icount(EXEC_POLICY_T(), RangeSegment(begin, end), icount, loop_body);
+}
+
+//
+//////////////////////////////////////////////////////////////////////
+//
+// Function templates that iterate over index ranges with stride.
+//
+//////////////////////////////////////////////////////////////////////
+//
+
+/*!
+ ******************************************************************************
+ *
+ * \brief Generic iteration over index range with stride.
+ *
+ ******************************************************************************
+ */
 template <typename EXEC_POLICY_T, typename LOOP_BODY>
 RAJA_INLINE void forall(Index_type begin,
                         Index_type end,
                         Index_type stride,
                         LOOP_BODY loop_body)
 {
-  forall(EXEC_POLICY_T(), begin, end, stride, loop_body);
->>>>>>> ad504fcb
-}
-
-/*!
- ******************************************************************************
- *
- * \brief Generic iteration over index range with index count.
+  forall(EXEC_POLICY_T(), RangeStrideSegment(begin, end, stride), loop_body);
+}
+
+/*!
+ ******************************************************************************
+ *
+ * \brief Generic iteration over index range with stride with index count.
  *
  *        NOTE: lambda loop body requires two args (icount, index).
  *
  ******************************************************************************
  */
-<<<<<<< HEAD
-template <typename EXEC_POLICY_T,
-          typename LOOP_BODY>
-RAJA_INLINE
-void forall_Icount(Index_type begin, Index_type end,
-                   Index_type icount,
-                   LOOP_BODY loop_body)
-{
-   forall_Icount(EXEC_POLICY_T(),
-          RangeSegment(begin, end),
-          icount,
-          loop_body);
-=======
 template <typename EXEC_POLICY_T, typename LOOP_BODY>
 RAJA_INLINE void forall_Icount(Index_type begin,
                                Index_type end,
@@ -300,83 +247,10 @@
                                Index_type icount,
                                LOOP_BODY loop_body)
 {
-  forall_Icount(EXEC_POLICY_T(), begin, end, stride, icount, loop_body);
->>>>>>> ad504fcb
-}
-
-//
-//////////////////////////////////////////////////////////////////////
-//
-// Function templates that iterate over index ranges with stride.
-//
-//////////////////////////////////////////////////////////////////////
-//
-
-/*!
- ******************************************************************************
- *
- * \brief Generic iteration over index range with stride.
- *
- ******************************************************************************
- */
-<<<<<<< HEAD
-template <typename EXEC_POLICY_T,
-          typename LOOP_BODY>
-RAJA_INLINE
-void forall(Index_type begin, Index_type end, 
-            Index_type stride,
-            LOOP_BODY loop_body)
-{
-   forall( EXEC_POLICY_T(),
-           RangeStrideSegment(begin, end, stride),
-           loop_body );
-=======
-template <typename EXEC_POLICY_T, typename LOOP_BODY>
-RAJA_INLINE void forall(const RangeStrideSegment& iseg, LOOP_BODY loop_body)
-{
-  forall(EXEC_POLICY_T(),
-         iseg.getBegin(),
-         iseg.getEnd(),
-         iseg.getStride(),
-         loop_body);
->>>>>>> ad504fcb
-}
-
-/*!
- ******************************************************************************
- *
- * \brief Generic iteration over index range with stride with index count.
- *
- *        NOTE: lambda loop body requires two args (icount, index).
- *
- ******************************************************************************
- */
-<<<<<<< HEAD
-template <typename EXEC_POLICY_T,
-          typename LOOP_BODY>
-RAJA_INLINE
-void forall_Icount(Index_type begin, Index_type end,
-                   Index_type stride,
-                   Index_type icount, 
-                   LOOP_BODY loop_body)
-{
-   forall_Icount( EXEC_POLICY_T(),
-                  RangeStrideSegment(begin, end, stride),
-                  icount,
-                  loop_body );
-=======
-template <typename EXEC_POLICY_T, typename LOOP_BODY>
-RAJA_INLINE void forall_Icount(const RangeStrideSegment& iseg,
-                               Index_type icount,
-                               LOOP_BODY loop_body)
-{
   forall_Icount(EXEC_POLICY_T(),
-                iseg.getBegin(),
-                iseg.getEnd(),
-                iseg.getStride(),
+                RangeStrideSegment(begin, end, stride),
                 icount,
                 loop_body);
->>>>>>> ad504fcb
 }
 
 //
@@ -399,14 +273,8 @@
                         Index_type len,
                         LOOP_BODY loop_body)
 {
-<<<<<<< HEAD
-   // turn into an iterator
-   forall<EXEC_POLICY_T>(
-           ListSegment(idx, len),
-           loop_body );
-=======
-  forall(EXEC_POLICY_T(), idx, len, loop_body);
->>>>>>> ad504fcb
+  // turn into an iterator
+  forall<EXEC_POLICY_T>(ListSegment(idx, len), loop_body);
 }
 
 /*!
@@ -424,57 +292,10 @@
                                Index_type icount,
                                LOOP_BODY loop_body)
 {
-<<<<<<< HEAD
-   // turn into an iterator
-   forall_Icount<EXEC_POLICY_T>(
-           ListSegment(idx, len),
-           icount,
-           loop_body );
-}
-
-=======
-  forall_Icount(EXEC_POLICY_T(), idx, len, icount, loop_body);
-}
-
-//
-//////////////////////////////////////////////////////////////////////
-//
-// Function templates that iterate over list segment objects.
-//
-//////////////////////////////////////////////////////////////////////
-//
-
-/*!
- ******************************************************************************
- *
- * \brief Generic iteration over list segment object.
- *
- ******************************************************************************
- */
-template <typename EXEC_POLICY_T, typename LOOP_BODY>
-RAJA_INLINE void forall(const ListSegment& iseg, LOOP_BODY loop_body)
-{
-  forall(EXEC_POLICY_T(), iseg.getIndex(), iseg.getLength(), loop_body);
-}
-
-/*!
- ******************************************************************************
- *
- * \brief Generic iteration over list segment object with index count.
- *
- *        NOTE: lambda loop body requires two args (icount, index).
- *
- ******************************************************************************
- */
-template <typename EXEC_POLICY_T, typename LOOP_BODY>
-RAJA_INLINE void forall_Icount(const ListSegment& iseg,
-                               Index_type icount,
-                               LOOP_BODY loop_body)
-{
-  forall_Icount(
-      EXEC_POLICY_T(), iseg.getIndex(), iseg.getLength(), icount, loop_body);
-}
->>>>>>> ad504fcb
+  // turn into an iterator
+  forall_Icount<EXEC_POLICY_T>(ListSegment(idx, len), icount, loop_body);
+}
+
 
 //
 //////////////////////////////////////////////////////////////////////
@@ -488,56 +309,6 @@
 /*!
  ******************************************************************************
  *
-<<<<<<< HEAD
-=======
- * \brief Generic iteration over arbitrary index set or segment.
- *
- ******************************************************************************
- */
-template <typename EXEC_POLICY_T, typename INDEXSET_T, typename LOOP_BODY>
-RAJA_INLINE void forall(const INDEXSET_T& iset, LOOP_BODY loop_body)
-{
-  forall(EXEC_POLICY_T(), iset, loop_body);
-}
-
-/*!
- ******************************************************************************
- *
- * \brief Generic iteration over arbitrary index set or segment with index
- *        count.
- *
- *        NOTE: lambda loop body requires two args (icount, index).
- *
- ******************************************************************************
- */
-template <typename EXEC_POLICY_T, typename INDEXSET_T, typename LOOP_BODY>
-RAJA_INLINE void forall_Icount(const INDEXSET_T& iset, LOOP_BODY loop_body)
-{
-  forall_Icount(EXEC_POLICY_T(), iset, loop_body);
-}
-
-/*!
- ******************************************************************************
- *
- * \brief Generic iteration over arbitrary index set or segment with
- *        starting index count.
- *
- *        NOTE: lambda loop body requires two args (icount, index).
- *
- ******************************************************************************
- */
-template <typename EXEC_POLICY_T, typename INDEXSET_T, typename LOOP_BODY>
-RAJA_INLINE void forall_Icount(const INDEXSET_T& iset,
-                               Index_type icount,
-                               LOOP_BODY loop_body)
-{
-  forall_Icount(EXEC_POLICY_T(), iset, icount, loop_body);
-}
-
-/*!
- ******************************************************************************
- *
->>>>>>> ad504fcb
  * \brief Generic dependency-graph segment iteration over index set segments.
  *
  ******************************************************************************
