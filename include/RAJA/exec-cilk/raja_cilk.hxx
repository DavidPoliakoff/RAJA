--- conflicted
+++ resolved
@@ -79,12 +79,8 @@
 ///
 /// Index set segment iteration policies
 ///
-<<<<<<< HEAD
-struct cilk_for_segit : public cilk_for_exec {};
-=======
-struct cilk_for_segit {
+struct cilk_for_segit : public cilk_for_exec {
 };
->>>>>>> ad504fcb
 
 ///
 ///////////////////////////////////////////////////////////////////////
