/*!
 ******************************************************************************
 *
 * \file
 *
 * \brief   Header file containing RAJA CUDA policy definitions.
 *
 ******************************************************************************
 */

//~~~~~~~~~~~~~~~~~~~~~~~~~~~~~~~~~~~~~~~~~~~~~~~~~~~~~~~~~~~~~~~~~~~~~~~~~~~//
// Copyright (c) 2016-18, Lawrence Livermore National Security, LLC.
//
// Produced at the Lawrence Livermore National Laboratory
//
// LLNL-CODE-689114
//
// All rights reserved.
//
// This file is part of RAJA.
//
// For details about use and distribution, please read RAJA/LICENSE.
//
//~~~~~~~~~~~~~~~~~~~~~~~~~~~~~~~~~~~~~~~~~~~~~~~~~~~~~~~~~~~~~~~~~~~~~~~~~~~//

#ifndef RAJA_policy_cuda_HPP
#define RAJA_policy_cuda_HPP

#if defined(RAJA_ENABLE_CUDA)

#include "RAJA/config.hpp"
#include "RAJA/pattern/reduce.hpp"
#include "RAJA/policy/PolicyBase.hpp"
#include "RAJA/util/Layout.hpp"
#include "RAJA/util/Operators.hpp"
#include "RAJA/util/types.hpp"

namespace RAJA
{

#if defined(RAJA_ENABLE_CLANG_CUDA)
using cuda_dim_t = uint3;
#else
using cuda_dim_t = dim3;
#endif


///
/////////////////////////////////////////////////////////////////////
///
/// Generalizations of CUDA dim3 x, y and z used to describe
/// sizes and indices for threads and blocks.
///
/////////////////////////////////////////////////////////////////////
///

struct Dim3x {
  __host__ __device__ inline unsigned int &operator()(cuda_dim_t &dim)
  {
    return dim.x;
  }

  __host__ __device__ inline unsigned int operator()(cuda_dim_t const &dim)
  {
    return dim.x;
  }
};
///
struct Dim3y {
  __host__ __device__ inline unsigned int &operator()(cuda_dim_t &dim)
  {
    return dim.y;
  }

  __host__ __device__ inline unsigned int operator()(cuda_dim_t const &dim)
  {
    return dim.y;
  }
};
///
struct Dim3z {
  __host__ __device__ inline unsigned int &operator()(cuda_dim_t &dim)
  {
    return dim.z;
  }

  __host__ __device__ inline unsigned int operator()(cuda_dim_t const &dim)
  {
    return dim.z;
  }
};

//
/////////////////////////////////////////////////////////////////////
//
// Execution policies
//
/////////////////////////////////////////////////////////////////////
//

///
/// Segment execution policies
///

namespace detail
{
template <bool Async>
struct get_launch {
  static constexpr RAJA::Launch value = RAJA::Launch::async;
};

template <>
struct get_launch<false> {
  static constexpr RAJA::Launch value = RAJA::Launch::sync;
};
}  // end namespace detail

namespace policy
{
namespace cuda
{

template <size_t BLOCK_SIZE, bool Async = false>
struct cuda_exec
    : public RAJA::
          make_policy_pattern_launch_platform_t<RAJA::Policy::cuda,
                                                RAJA::Pattern::forall,
                                                detail::get_launch<Async>::
                                                    value,
                                                RAJA::Platform::cuda> {
};


/*
 * Policy for and on-device loop with a __syncthreads() after each iteration
 */
struct cuda_seq_syncthreads_exec
    : public RAJA::make_policy_pattern_launch_platform_t<RAJA::Policy::cuda,
                                                         RAJA::Pattern::forall,
                                                         RAJA::Launch::sync,
                                                         RAJA::Platform::cuda> {
};

//
// NOTE: There is no Index set segment iteration policy for CUDA
//

///
///////////////////////////////////////////////////////////////////////
///
/// Reduction reduction policies
///
///////////////////////////////////////////////////////////////////////
///

template <size_t BLOCK_SIZE, bool Async = false, bool maybe_atomic = false>
struct cuda_reduce
    : public RAJA::
          make_policy_pattern_launch_platform_t<RAJA::Policy::cuda,
                                                RAJA::Pattern::reduce,
                                                detail::get_launch<Async>::
                                                    value,
                                                RAJA::Platform::cuda> {
};

template <size_t BLOCK_SIZE>
using cuda_reduce_async = cuda_reduce<BLOCK_SIZE, true, false>;

template <size_t BLOCK_SIZE>
using cuda_reduce_atomic = cuda_reduce<BLOCK_SIZE, false, true>;

template <size_t BLOCK_SIZE>
using cuda_reduce_atomic_async = cuda_reduce<BLOCK_SIZE, true, true>;


template <typename POL>
struct CudaPolicy
    : public RAJA::
          make_policy_pattern_launch_platform_t<RAJA::Policy::cuda,
                                                RAJA::Pattern::forall,
                                                RAJA::Launch::undefined,
                                                RAJA::Platform::cuda> {

  using cuda_exec_policy = POL;
};

//
// Operations in the included files are parametrized using the following
// values for CUDA warp size and max block size.
//
constexpr const RAJA::Index_type WARP_SIZE = 32;
constexpr const RAJA::Index_type MAX_BLOCK_SIZE = 1024;
constexpr const RAJA::Index_type MAX_WARPS = MAX_BLOCK_SIZE / WARP_SIZE;
static_assert(WARP_SIZE >= MAX_WARPS,
              "RAJA Assumption Broken: WARP_SIZE < MAX_WARPS");
static_assert(MAX_BLOCK_SIZE % WARP_SIZE == 0,
              "RAJA Assumption Broken: MAX_BLOCK_SIZE not "
              "a multiple of WARP_SIZE");

struct cuda_synchronize
    : make_policy_pattern_launch_t<Policy::cuda, Pattern::synchronize, Launch::sync> {
};

}  // end namespace cuda
}  // end namespace policy

using policy::cuda::cuda_exec;
<<<<<<< HEAD
using policy::cuda::cuda_seq_syncthreads_exec;
=======

template<size_t BLOCK_SIZE>
using cuda_exec_async = policy::cuda::cuda_exec<BLOCK_SIZE, true>;

using policy::cuda::cuda_loop_exec;
>>>>>>> e3457c55
using policy::cuda::cuda_reduce;
using policy::cuda::cuda_reduce_async;
using policy::cuda::cuda_reduce_atomic;
using policy::cuda::cuda_reduce_atomic_async;
using policy::cuda::CudaPolicy;

using policy::cuda::cuda_synchronize;

/*!
 * \brief Struct that contains two CUDA dim3's that represent the number of
 * thread block and the number of blocks.
 *
 * This is passed to the execution policies to setup the kernel launch.
 */
struct CudaDim {
  cuda_dim_t num_threads;
  cuda_dim_t num_blocks;

  RAJA_HOST_DEVICE void print(void) const
  {
    printf("<<< (%d,%d,%d), (%d,%d,%d) >>>\n",
           (int)num_blocks.x,
           (int)num_blocks.y,
           (int)num_blocks.z,
           (int)num_threads.x,
           (int)num_threads.y,
           (int)num_threads.z);
  }

  RAJA_INLINE
  RAJA_HOST_DEVICE
  CudaDim maximum(CudaDim const &c) const
  {
    CudaDim m;

    m.num_threads.x =
        num_threads.x > c.num_threads.x ? num_threads.x : c.num_threads.x;
    m.num_threads.y =
        num_threads.y > c.num_threads.y ? num_threads.y : c.num_threads.y;
    m.num_threads.z =
        num_threads.z > c.num_threads.z ? num_threads.z : c.num_threads.z;

    m.num_blocks.x =
        num_blocks.x > c.num_blocks.x ? num_blocks.x : c.num_blocks.x;
    m.num_blocks.y =
        num_blocks.y > c.num_blocks.y ? num_blocks.y : c.num_blocks.y;
    m.num_blocks.z =
        num_blocks.z > c.num_blocks.z ? num_blocks.z : c.num_blocks.z;

    return m;
  }

  RAJA_INLINE
  RAJA_DEVICE
  bool threadIncluded() const
  {
    return (threadIdx.x < num_threads.x) && (threadIdx.y < num_threads.y)
           && (threadIdx.z < num_threads.z) && (blockIdx.x < num_blocks.x)
           && (blockIdx.y < num_blocks.y) && (blockIdx.z < num_blocks.z);
  }
};


RAJA_INLINE
constexpr RAJA::Index_type numBlocks(CudaDim const &dim)
{
  return dim.num_blocks.x * dim.num_blocks.y * dim.num_blocks.z;
}

RAJA_INLINE
constexpr RAJA::Index_type numThreads(CudaDim const &dim)
{
  return dim.num_threads.x * dim.num_threads.y * dim.num_threads.z;
}


template <typename POL, typename IDX>
struct CudaIndexPair : public POL {
  template <typename IS>
  RAJA_INLINE constexpr CudaIndexPair(CudaDim &dims, IS const &is)
      : POL(dims, is)
  {
  }

  typedef IDX INDEX;
};

/** Provides a range from 0 to N_iter - 1
 *
 */
template <typename VIEWDIM, size_t threads_per_block>
struct CudaThreadBlock {
  RAJA::Index_type distance;

  VIEWDIM view;

  template <typename Iterable>
  CudaThreadBlock(CudaDim &dims, Iterable const &i)
      : distance(std::distance(std::begin(i), std::end(i)))
  {
    setDims(dims);
  }

  __device__ inline RAJA::Index_type operator()(void)
  {
    RAJA::Index_type idx =
        (RAJA::Index_type)view(blockIdx) * (RAJA::Index_type)threads_per_block
        + (RAJA::Index_type)view(threadIdx);

    if (idx >= distance) {
      idx = RAJA::operators::limits<RAJA::Index_type>::min();
    }

    return idx;
  }

  void inline setDims(CudaDim &dims)
  {
    RAJA::Index_type n = distance;
    if (n < threads_per_block) {
      view(dims.num_threads) = n;
      view(dims.num_blocks) = 1;
    } else {
      view(dims.num_threads) = threads_per_block;

      RAJA::Index_type blocks = n / threads_per_block;
      if (n % threads_per_block) {
        ++blocks;
      }
      view(dims.num_blocks) = blocks;
    }
  }
};

/*
 * These execution policies map a loop nest to the block and threads of a
 * given dimension with the number of THREADS per block specifies.
 */

template <size_t THREADS>
using cuda_threadblock_x_exec = CudaPolicy<CudaThreadBlock<Dim3x, THREADS>>;

template <size_t THREADS>
using cuda_threadblock_y_exec = CudaPolicy<CudaThreadBlock<Dim3y, THREADS>>;

template <size_t THREADS>
using cuda_threadblock_z_exec = CudaPolicy<CudaThreadBlock<Dim3z, THREADS>>;

template <typename VIEWDIM>
struct CudaThread {
  RAJA::Index_type distance;

  VIEWDIM view;

  template <typename Iterable>
  CudaThread(CudaDim &dims, Iterable const &i)
      : distance(std::distance(std::begin(i), std::end(i)))
  {
    setDims(dims);
  }

  __device__ inline RAJA::Index_type operator()(void)
  {
    RAJA::Index_type idx = view(threadIdx);
    if (idx >= distance) {
      return RAJA::operators::limits<RAJA::Index_type>::min();
    }
    return idx;
  }

  void inline setDims(CudaDim &dims) { view(dims.num_threads) = distance; }
};

/* These execution policies map the given loop nest to the threads in the
   specified dimensions (not blocks)
 */
using cuda_thread_x_exec = CudaPolicy<CudaThread<Dim3x>>;

using cuda_thread_y_exec = CudaPolicy<CudaThread<Dim3y>>;

using cuda_thread_z_exec = CudaPolicy<CudaThread<Dim3z>>;

template <typename VIEWDIM>
struct CudaBlock {
  RAJA::Index_type distance;

  VIEWDIM view;

  template <typename Iterable>
  CudaBlock(CudaDim &dims, Iterable const &i)
      : distance(std::distance(std::begin(i), std::end(i)))
  {
    setDims(dims);
  }

  __device__ inline RAJA::Index_type operator()(void)
  {
    RAJA::Index_type idx = view(blockIdx);
    if (idx >= distance) {
      return RAJA::operators::limits<RAJA::Index_type>::min();
    }
    return idx;
  }

  void inline setDims(CudaDim &dims) { view(dims.num_blocks) = distance; }
};

/* These execution policies map the given loop nest to the blocks in the
   specified dimensions (not threads)
 */
using cuda_block_x_exec = CudaPolicy<CudaBlock<Dim3x>>;

using cuda_block_y_exec = CudaPolicy<CudaBlock<Dim3y>>;

using cuda_block_z_exec = CudaPolicy<CudaBlock<Dim3z>>;


///
///////////////////////////////////////////////////////////////////////
///
/// Shared memory policies
///
///////////////////////////////////////////////////////////////////////
///

/*!
 * CUDA shared memory
 */

struct cuda_shmem {
};


/*!
 * CUDA shared memory that allows global indexing into a block's shmem
 */
template <typename DimView>
struct block_map_shmem {

  template <typename T>
  RAJA_INLINE RAJA_DEVICE static T apply(ptrdiff_t dim_size, T idx)
  {
    DimView dim_view;
    ptrdiff_t block_offset = dim_view(blockIdx) * dim_size;
    return idx - block_offset;
  }
};

using block_map_x_shmem = block_map_shmem<Dim3x>;
using block_map_y_shmem = block_map_shmem<Dim3y>;
using block_map_z_shmem = block_map_shmem<Dim3z>;


}  // closing brace for RAJA namespace

#endif  // RAJA_ENABLE_CUDA
#endif<|MERGE_RESOLUTION|>--- conflicted
+++ resolved
@@ -31,7 +31,6 @@
 #include "RAJA/config.hpp"
 #include "RAJA/pattern/reduce.hpp"
 #include "RAJA/policy/PolicyBase.hpp"
-#include "RAJA/util/Layout.hpp"
 #include "RAJA/util/Operators.hpp"
 #include "RAJA/util/types.hpp"
 
@@ -205,15 +204,11 @@
 }  // end namespace policy
 
 using policy::cuda::cuda_exec;
-<<<<<<< HEAD
-using policy::cuda::cuda_seq_syncthreads_exec;
-=======
 
 template<size_t BLOCK_SIZE>
 using cuda_exec_async = policy::cuda::cuda_exec<BLOCK_SIZE, true>;
 
-using policy::cuda::cuda_loop_exec;
->>>>>>> e3457c55
+using policy::cuda::cuda_seq_syncthreads_exec;
 using policy::cuda::cuda_reduce;
 using policy::cuda::cuda_reduce_async;
 using policy::cuda::cuda_reduce_atomic;
@@ -242,38 +237,6 @@
            (int)num_threads.y,
            (int)num_threads.z);
   }
-
-  RAJA_INLINE
-  RAJA_HOST_DEVICE
-  CudaDim maximum(CudaDim const &c) const
-  {
-    CudaDim m;
-
-    m.num_threads.x =
-        num_threads.x > c.num_threads.x ? num_threads.x : c.num_threads.x;
-    m.num_threads.y =
-        num_threads.y > c.num_threads.y ? num_threads.y : c.num_threads.y;
-    m.num_threads.z =
-        num_threads.z > c.num_threads.z ? num_threads.z : c.num_threads.z;
-
-    m.num_blocks.x =
-        num_blocks.x > c.num_blocks.x ? num_blocks.x : c.num_blocks.x;
-    m.num_blocks.y =
-        num_blocks.y > c.num_blocks.y ? num_blocks.y : c.num_blocks.y;
-    m.num_blocks.z =
-        num_blocks.z > c.num_blocks.z ? num_blocks.z : c.num_blocks.z;
-
-    return m;
-  }
-
-  RAJA_INLINE
-  RAJA_DEVICE
-  bool threadIncluded() const
-  {
-    return (threadIdx.x < num_threads.x) && (threadIdx.y < num_threads.y)
-           && (threadIdx.z < num_threads.z) && (blockIdx.x < num_blocks.x)
-           && (blockIdx.y < num_blocks.y) && (blockIdx.z < num_blocks.z);
-  }
 };
 
 
