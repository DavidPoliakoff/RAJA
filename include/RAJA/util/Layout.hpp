/*!
 ******************************************************************************
 *
 * \file
 *
 * \brief   RAJA header file defining layout operations for forallN templates.
 *
 ******************************************************************************
 */

#ifndef RAJA_LAYOUT_HPP
#define RAJA_LAYOUT_HPP

//~~~~~~~~~~~~~~~~~~~~~~~~~~~~~~~~~~~~~~~~~~~~~~~~~~~~~~~~~~~~~~~~~~~~~~~~~~~//
// Copyright (c) 2016, Lawrence Livermore National Security, LLC.
//
// Produced at the Lawrence Livermore National Laboratory
//
// LLNL-CODE-689114
//
// All rights reserved.
//
// This file is part of RAJA.
//
// For additional details, please also read RAJA/LICENSE.
//
// Redistribution and use in source and binary forms, with or without
// modification, are permitted provided that the following conditions are met:
//
// * Redistributions of source code must retain the above copyright notice,
//   this list of conditions and the disclaimer below.
//
// * Redistributions in binary form must reproduce the above copyright notice,
//   this list of conditions and the disclaimer (as noted below) in the
//   documentation and/or other materials provided with the distribution.
//
// * Neither the name of the LLNS/LLNL nor the names of its contributors may
//   be used to endorse or promote products derived from this software without
//   specific prior written permission.
//
// THIS SOFTWARE IS PROVIDED BY THE COPYRIGHT HOLDERS AND CONTRIBUTORS "AS IS"
// AND ANY EXPRESS OR IMPLIED WARRANTIES, INCLUDING, BUT NOT LIMITED TO, THE
// IMPLIED WARRANTIES OF MERCHANTABILITY AND FITNESS FOR A PARTICULAR PURPOSE
// ARE DISCLAIMED. IN NO EVENT SHALL LAWRENCE LIVERMORE NATIONAL SECURITY,
// LLC, THE U.S. DEPARTMENT OF ENERGY OR CONTRIBUTORS BE LIABLE FOR ANY
// DIRECT, INDIRECT, INCIDENTAL, SPECIAL, EXEMPLARY, OR CONSEQUENTIAL
// DAMAGES  (INCLUDING, BUT NOT LIMITED TO, PROCUREMENT OF SUBSTITUTE GOODS
// OR SERVICES; LOSS OF USE, DATA, OR PROFITS; OR BUSINESS INTERRUPTION)
// HOWEVER CAUSED AND ON ANY THEORY OF LIABILITY, WHETHER IN CONTRACT,
// STRICT LIABILITY, OR TORT (INCLUDING NEGLIGENCE OR OTHERWISE) ARISING
// IN ANY WAY OUT OF THE USE OF THIS SOFTWARE, EVEN IF ADVISED OF THE
// POSSIBILITY OF SUCH DAMAGE.
//
//~~~~~~~~~~~~~~~~~~~~~~~~~~~~~~~~~~~~~~~~~~~~~~~~~~~~~~~~~~~~~~~~~~~~~~~~~~~//

#include <iostream>
#include <limits>
#include "RAJA/config.hpp"
#include "RAJA/index/IndexValue.hpp"
#include "RAJA/internal/LegacyCompatibility.hpp"
#include "RAJA/util/Permutations.hpp"

namespace RAJA
{

template <typename Range, typename IdxLin = Index_type>
struct LayoutBase_impl {
};

template <camp::idx_t... RangeInts, typename IdxLin>
struct LayoutBase_impl<camp::idx_seq<RangeInts...>, IdxLin> {
public:
  typedef IdxLin IndexLinear;
  typedef camp::make_idx_seq_t<sizeof...(RangeInts)> IndexRange;

  static constexpr size_t n_dims = sizeof...(RangeInts);
  static constexpr size_t limit = RAJA::operators::limits<IdxLin>::max();

  // const char *index_types[sizeof...(RangeInts)];

  IdxLin sizes[n_dims];
  IdxLin strides[n_dims];
  IdxLin inv_strides[n_dims];
  IdxLin inv_mods[n_dims];


  /*!
   * Helper function to compute the strides
   */


  /*!
   * Default constructor with zero sizes and strides.
   */
  RAJA_INLINE RAJA_HOST_DEVICE LayoutBase_impl()
  {
    for (size_t i = 0; i < n_dims; ++i) {
      sizes[i] = strides[i] = 0;
      inv_strides[i] = inv_mods[i] = 1;
    }
  }

  /*!
   * Construct a layout given the size of each dimension.
   *
   * @todo this should be constexpr in c++14 mode
   */
  template <typename... Types>
  RAJA_INLINE RAJA_HOST_DEVICE LayoutBase_impl(Types... ns)
      : sizes{convertIndex<IdxLin>(ns)...}
  {
    static_assert(n_dims == sizeof...(Types),
                  "number of dimensions must "
                  "match");
    for (size_t i = 0; i < n_dims; i++) {
      // If the size of dimension i is zero, then the stride is zero
      strides[i] = sizes[i] ? 1 : 0;

      for (size_t j = i + 1; j < n_dims; j++) {
        // only take product of non-zero sizes
        strides[i] *= sizes[j] ? sizes[j] : 1;
      }
    }

    computeInverse();
  }

  /*!
   *  Copy ctor.
   */
  constexpr RAJA_INLINE RAJA_HOST_DEVICE
  LayoutBase_impl(const LayoutBase_impl<IndexRange, IdxLin> &rhs)
      : sizes{rhs.sizes[RangeInts]...},
        strides{rhs.strides[RangeInts]...},
        inv_strides{rhs.inv_strides[RangeInts]...},
        inv_mods{rhs.inv_mods[RangeInts]...}
  {
  }


  /*!
   *  Construct a Layout given the size and stride of each dimension
   */
  template <typename... Types>
  RAJA_INLINE LayoutBase_impl(const std::array<IdxLin, n_dims> &sizes_in,
                              const std::array<IdxLin, n_dims> &strides_in)
      : sizes{sizes_in[RangeInts]...}, strides{strides_in[RangeInts]...}
  {
    computeInverse();
  }


  /*!
   * Computes a linear space index from specified indices.
   * This is formed by the dot product of the indices and the layout strides.
   *
   * @param indices  Indices in the n-dimensional space of this layout
   * @return Linear space index.
   */
  template <typename... Indices>
  RAJA_INLINE RAJA_HOST_DEVICE constexpr IdxLin operator()(
      Indices... indices) const
  {
    return VarOps::sum<IdxLin>((indices * strides[RangeInts])...);
  }


  /*!
   * Given a linear-space index, compute the n-dimensional indices defined
   * by this layout.
   *
   * Note that this operation requires 2n integer divide instructions
   *
   * @param linear_index  Linear space index to be converted to indices.
   * @param indices  Variadic list of indices to be assigned, number must match
   *                 dimensionality of this layout.
   */
  template <typename... Indices>
  RAJA_INLINE RAJA_HOST_DEVICE void toIndices(IdxLin linear_index,
                                              Indices &... indices) const
  {
    VarOps::ignore_args((indices = (linear_index / inv_strides[RangeInts])
                                   % inv_mods[RangeInts])...);
  }

private:
  /*!
   * @internal
   *
   * Computes the inverse mapping used by toIndices given the forward mapping
   * described by strides[] and sizes[]
   */
  RAJA_INLINE
  RAJA_HOST_DEVICE
  void computeInverse()
  {
    // Inverse strides and mods map directly from strides and sizes,
    // except when a size (or stride) is zero for a projective layout.
    // In this case, having a stride and size of 1 will ensure that
    // toIndices for that dimension is always 0
    for (size_t i = 0; i < n_dims; i++) {
      inv_strides[i] = strides[i] ? strides[i] : 1;
      inv_mods[i] = sizes[i] ? sizes[i] : 1;
    }
  }
};

template <camp::idx_t... RangeInts, typename IdxLin>
constexpr size_t
    LayoutBase_impl<camp::idx_seq<RangeInts...>, IdxLin>::n_dims;
template <camp::idx_t... RangeInts, typename IdxLin>
constexpr size_t
    LayoutBase_impl<camp::idx_seq<RangeInts...>, IdxLin>::limit;


/*!
 * @brief A mapping of n-dimensional index space to a linear index space.
 *
 * This is particularly useful for creating multi-dimensional arrays with the
 * RAJA::View class, and other tasks such as mapping logical i,j,k zone
 * indices to a flattened zone id.
 *
 * For example:
 *
 *     // Create a layout object
 *     Layout<3> layout(5,7,11);
 *
 *     // Map from 3d index space to linear
 *     int lin = layout(2,3,1);   // lin=198
 *
 *     // Map from linear space to 3d indices
 *     int i, j, k;
 *     layout.toIndices(lin, i, j, k); // i,j,k = {2, 3, 1}
 *
 *
 * The above example creates a 3-d layout object with dimension sizes 5, 7,
 * and 11.  So the total index space covers 5*7*11=385 unique indices.
 * The operator() provides a mapping from 3-d indices to linear, and the
 * toIndices provides the inverse.
 *
 * The default striding has the first index (left-most)as the longest stride,
 * and the last (right-most) index with stride-1.
 *
 * To achieve other striding, see the RAJA::make_permuted_layout function
 * which can a permutation to the default striding.
 *
 * Layout supports projections, 0 or more dimensions may be of size zero.
 * In this case, the linear index space is invariant for those dimensions,
 * and toIndicies(...) will always produce a zero for that dimensions index.
 *
 * An example of a "projected" Layout:
 *
 *     // Create a layout with a degenerate dimensions
 *     Layout<3> layout(3, 0, 5);
 *
 *     // The second (J) index is projected out
 *     int lin1 = layout(0, 10, 0);   // lin1 = 0
 *     int lin2 = layout(0, 5, 1);    // lin2 = 1
 *
 *     // The inverse mapping always produces a 0 for J
 *     int i,j,k;
 *     layout.toIndices(lin2, i, j, k); // i,j,k = {0, 0, 1}
 *
 */
template <size_t n_dims, typename IdxLin = Index_type>
using Layout = LayoutBase_impl<camp::make_idx_seq_t<n_dims>, IdxLin>;

template <typename IdxLin, typename... DimTypes>
struct TypedLayout : public Layout<sizeof...(DimTypes), Index_type> {
  using Self = TypedLayout<IdxLin, DimTypes...>;
  using Base = Layout<sizeof...(DimTypes), Index_type>;
  using DimArr = std::array<Index_type, sizeof...(DimTypes)>;

  // Pull in base constructors
  using Base::Base;


  /*!
   * Computes a linear space index from specified indices.
   * This is formed by the dot product of the indices and the layout strides.
   *
   * @param indices  Indices in the n-dimensional space of this layout
   * @return Linear space index.
   */
  template <typename... Indices>
  RAJA_INLINE RAJA_HOST_DEVICE constexpr IdxLin operator()(
      Indices... indices) const
  {
    return convertIndex<IdxLin>(
        Base::operator()(convertIndex<Index_type>(indices)...));
  }


  /*!
   * Given a linear-space index, compute the n-dimensional indices defined
   * by this layout.
   *
   * Note that this operation requires 2n integer divide instructions
   *
   * @param linear_index  Linear space index to be converted to indices.
   * @param indices  Variadic list of indices to be assigned, number must match
   *                 dimensionality of this layout.
   */
  template <typename... Indices>
  RAJA_INLINE RAJA_HOST_DEVICE void toIndices(IdxLin linear_index,
                                              Indices &... indices) const
  {
    toIndicesHelper(camp::make_idx_seq_t<sizeof...(DimTypes)>{},
                    std::forward<IdxLin>(linear_index),
                    std::forward<Indices &>(indices)...);
  }

private:
  /*!
   * @internal
   *
   * Helper that uses the non-typed toIndices() function, and converts the
   * result to typed indices
   *
   */
<<<<<<< HEAD
  template <typename... Indices, camp::idx_t... RangeInts>
  RAJA_INLINE
  RAJA_HOST_DEVICE
  void toIndicesHelper(
      camp::idx_seq<RangeInts...>,
=======
  template <typename... Indices, size_t... RangeInts>
  RAJA_INLINE RAJA_HOST_DEVICE void toIndicesHelper(
      VarOps::index_sequence<RangeInts...>,
>>>>>>> ec068b56
      IdxLin linear_index,
      Indices &... indices) const
  {
    Index_type locals[sizeof...(DimTypes)];
    Base::toIndices(convertIndex<Index_type>(linear_index),
                    locals[RangeInts]...);
    VarOps::ignore_args((indices = Indices{locals[RangeInts]})...);
  }
};


}  // namespace RAJA

#endif<|MERGE_RESOLUTION|>--- conflicted
+++ resolved
@@ -318,17 +318,9 @@
    * result to typed indices
    *
    */
-<<<<<<< HEAD
   template <typename... Indices, camp::idx_t... RangeInts>
-  RAJA_INLINE
-  RAJA_HOST_DEVICE
-  void toIndicesHelper(
+  RAJA_INLINE RAJA_HOST_DEVICE void toIndicesHelper(
       camp::idx_seq<RangeInts...>,
-=======
-  template <typename... Indices, size_t... RangeInts>
-  RAJA_INLINE RAJA_HOST_DEVICE void toIndicesHelper(
-      VarOps::index_sequence<RangeInts...>,
->>>>>>> ec068b56
       IdxLin linear_index,
       Indices &... indices) const
   {
