--- conflicted
+++ resolved
@@ -69,10 +69,6 @@
 template <typename Range, typename IdxLin = Index_type>
 struct LayoutBase_impl;
 
-<<<<<<< HEAD
-template <camp::idx_t... RangeInts, typename IdxLin>
-struct LayoutBase_impl<camp::idx_seq<RangeInts...>, IdxLin> {
-=======
 /*!
  * Helper function to compute the strides
  */
@@ -88,16 +84,14 @@
 };
 template <size_t n_dims, typename IdxLin>
 struct stride_calculator<n_dims, n_dims, IdxLin> {
-  constexpr IdxLin operator()(IdxLin cur_stride,
-                              IdxLin const (&)[n_dims]) const
+  constexpr IdxLin operator()(IdxLin cur_stride, IdxLin const (&)[n_dims]) const
   {
     return cur_stride;
   }
 };
 
-template <size_t... RangeInts, typename IdxLin>
-struct LayoutBase_impl<VarOps::index_sequence<RangeInts...>, IdxLin> {
->>>>>>> e0abee83
+template <camp::idx_t... RangeInts, typename IdxLin>
+struct LayoutBase_impl<camp::idx_seq<RangeInts...>, IdxLin> {
 public:
   typedef IdxLin IndexLinear;
   typedef camp::make_idx_seq_t<sizeof...(RangeInts)> IndexRange;
@@ -201,17 +195,10 @@
 };
 
 template <camp::idx_t... RangeInts, typename IdxLin>
-constexpr size_t
-    LayoutBase_impl<camp::idx_seq<RangeInts...>, IdxLin>::n_dims;
+constexpr size_t LayoutBase_impl<camp::idx_seq<RangeInts...>, IdxLin>::n_dims;
 template <camp::idx_t... RangeInts, typename IdxLin>
-constexpr size_t
-<<<<<<< HEAD
-    LayoutBase_impl<camp::idx_seq<RangeInts...>, IdxLin>::limit;
-
-=======
-    LayoutBase_impl<VarOps::index_sequence<RangeInts...>, IdxLin>::limit;
+constexpr size_t LayoutBase_impl<camp::idx_seq<RangeInts...>, IdxLin>::limit;
 }
->>>>>>> e0abee83
 
 /*!
  * @brief A mapping of n-dimensional index space to a linear index space.
@@ -263,12 +250,7 @@
  *
  */
 template <size_t n_dims, typename IdxLin = Index_type>
-<<<<<<< HEAD
-using Layout = LayoutBase_impl<camp::make_idx_seq_t<n_dims>, IdxLin>;
-=======
-using Layout =
-    detail::LayoutBase_impl<VarOps::make_index_sequence<n_dims>, IdxLin>;
->>>>>>> e0abee83
+using Layout = detail::LayoutBase_impl<camp::make_idx_seq_t<n_dims>, IdxLin>;
 
 template <typename IdxLin, typename... DimTypes>
 struct TypedLayout : public Layout<sizeof...(DimTypes), Index_type> {
@@ -324,10 +306,9 @@
    *
    */
   template <typename... Indices, camp::idx_t... RangeInts>
-  RAJA_INLINE RAJA_HOST_DEVICE void toIndicesHelper(
-      camp::idx_seq<RangeInts...>,
-      IdxLin linear_index,
-      Indices &... indices) const
+  RAJA_INLINE RAJA_HOST_DEVICE void toIndicesHelper(camp::idx_seq<RangeInts...>,
+                                                    IdxLin linear_index,
+                                                    Indices &... indices) const
   {
     Index_type locals[sizeof...(DimTypes)];
     Base::toIndices(convertIndex<Index_type>(linear_index),
