#include "RAJA/RAJA.hpp"
#include "RAJA_gtest.hpp"

#include <cstdio>

#if defined(RAJA_ENABLE_CUDA)
#include <cuda_runtime.h>
#endif

using RAJA::Index_type;
using RAJA::View;
using RAJA::Layout;

using layout_2d = Layout<2, RAJA::Index_type>;
using view_2d = View<Index_type, layout_2d>;
static constexpr Index_type x_len = 5;
static constexpr Index_type y_len = 5;


RAJA_INDEX_VALUE(TypedIndex, "TypedIndex");

template <typename NestedPolicy>
class Nested : public ::testing::Test
{
protected:
  Index_type* data;
  view_2d view{nullptr, x_len, y_len};

  virtual void SetUp()
  {
#if defined(RAJA_ENABLE_CUDA)
    cudaMallocManaged(&data,
                      sizeof(Index_type) * x_len * y_len,
                      cudaMemAttachGlobal);
#else
    data = new Index_type[x_len * y_len];
#endif
    view.set_data(data);
  }

  virtual void TearDown()
  {
#if defined(RAJA_ENABLE_CUDA)
    cudaFree(data);
#else
    delete[] data;
#endif
  }
};
TYPED_TEST_CASE_P(Nested);


RAJA_HOST_DEVICE constexpr Index_type get_val(Index_type v) noexcept
{
  return v;
}
template <typename T>
RAJA_HOST_DEVICE constexpr Index_type get_val(T v) noexcept
{
  return *v;
}
CUDA_TYPED_TEST_P(Nested, Basic)
{
  using camp::at_v;
  using Pol = at_v<TypeParam, 0>;
  using IndexTypes = at_v<TypeParam, 1>;
  using Idx0 = at_v<IndexTypes, 0>;
  using Idx1 = at_v<IndexTypes, 1>;
  RAJA::ReduceSum<at_v<TypeParam, 2>, RAJA::Real_type> tsum(0.0);
  RAJA::Real_type total{0.0};
<<<<<<< HEAD
  auto ranges = camp::make_tuple(RAJA::TypedRangeSegment<Idx0>(0, x_len),
                                 RAJA::TypedRangeSegment<Idx1>(0, y_len));
=======
  auto ranges = RAJA::make_tuple(RAJA::RangeSegment(0, x_len),
                                 RAJA::RangeSegment(0, y_len));
>>>>>>> 5cf2edf9
  auto v = this->view;
  using namespace RAJA::nested;
  RAJA::nested::forall(Pol{}, ranges, [=] RAJA_HOST_DEVICE(Idx0 i, Idx1 j) {
    // std::cerr << "i: " << get_val(i) << " j: " << j << std::endl;
    v(get_val(i), j) = get_val(i) * x_len + j;
    tsum += get_val(i) * 1.1 + j;
  });
  for (Index_type i = 0; i < x_len; ++i) {
    for (Index_type j = 0; j < y_len; ++j) {
      ASSERT_EQ(this->view(i, j), i * x_len + j);
      total += i * 1.1 + j;
    }
  }
  ASSERT_FLOAT_EQ(total, tsum.get());
}

REGISTER_TYPED_TEST_CASE_P(Nested, Basic);

using namespace RAJA::nested;
using camp::list;
using s = RAJA::seq_exec;
using TestTypes =
    ::testing::Types<list<Policy<For<1, s>, For<0, s>>,
                          list<TypedIndex, Index_type>,
                          RAJA::seq_reduce>,
                     list<Policy<Tile<1, tile_fixed<2>, RAJA::loop_exec>,
                                 Tile<0, tile<2>, RAJA::loop_exec>,
                                 For<0, s>,
                                 For<1, s>>,
                          list<Index_type, Index_type>,
                          RAJA::seq_reduce>,
                     list<Policy<Collapse<s, For<0>, For<1>>>,
                          list<Index_type, Index_type>,
                          RAJA::seq_reduce>>;

INSTANTIATE_TYPED_TEST_CASE_P(Sequential, Nested, TestTypes);

#if defined(RAJA_ENABLE_OPENMP)
using OMPTypes = ::testing::Types<
    list<
        Policy<For<1, RAJA::omp_parallel_for_exec>, For<0, s>>,
        list<TypedIndex, Index_type>,
        RAJA::omp_reduce>,
    list<Policy<Tile<1, tile_fixed<2>, RAJA::omp_parallel_for_exec>,
                For<1, RAJA::loop_exec>,
                For<0, s>>,
         list<TypedIndex, Index_type>,
         RAJA::omp_reduce>>;
INSTANTIATE_TYPED_TEST_CASE_P(OpenMP, Nested, OMPTypes);
#endif
#if defined(RAJA_ENABLE_TBB)
using TBBTypes = ::testing::Types<
    list<Policy<For<1, RAJA::tbb_for_exec>, For<0, s>>,
         list<TypedIndex, Index_type>,
         RAJA::tbb_reduce>>;
INSTANTIATE_TYPED_TEST_CASE_P(TBB, Nested, TBBTypes);
#endif
#if defined(RAJA_ENABLE_CUDA)
using CUDATypes = ::testing::Types<
    list<Policy<For<1, s>, For<0, RAJA::cuda_exec<128>>>,
         list<TypedIndex, Index_type>,
         RAJA::cuda_reduce<128>>>;
INSTANTIATE_TYPED_TEST_CASE_P(CUDA, Nested, CUDATypes);
#endif

TEST(Nested, TileDynamic)
{
  camp::idx_t count = 0;
  camp::idx_t length = 5;
  camp::idx_t tile_size = 3;
  RAJA::nested::forall(
      RAJA::make_tuple(Tile<1, tile<2>, RAJA::seq_exec>{tile_size},
                       For<0, RAJA::seq_exec>{},
                       For<1, RAJA::seq_exec>{}),
      RAJA::make_tuple(RAJA::RangeSegment(0, length),
                       RAJA::RangeSegment(0, length)),
      [=, &count](Index_type i, Index_type j) {
        std::cerr << "i: " << get_val(i) << " j: " << j << " count: " << count
                  << std::endl;

        ASSERT_EQ(count,
                  count < (length * tile_size)
                      ? (i * 3 + j)
                      : (length * tile_size)
                            + (i * (length - tile_size) + j - tile_size));
        count++;
      });
}


#if defined(RAJA_ENABLE_CUDA)
CUDA_TEST(Nested, CudaCollapse)
{

  using Pol = RAJA::nested::Policy<
      RAJA::nested::CudaCollapse<
        RAJA::nested::For<0, RAJA::cuda_thread_x_exec>,
        RAJA::nested::For<1, RAJA::cuda_threadblock_z_exec<4>>,
        RAJA::nested::For<2, RAJA::cuda_thread_y_exec> > >;

  RAJA::nested::forall(
      Pol{},
      RAJA::make_tuple(RAJA::RangeSegment(0, 3),
                       RAJA::RangeSegment(0, 2),
                       RAJA::RangeSegment(0, 5)),
      [=] RAJA_HOST_DEVICE (Index_type i, Index_type j, Index_type k) {
          printf("(%d, %d, %d)\n", (int)i, (int)j, (int)k);
       });
}


CUDA_TEST(Nested, CudaCollapse2)
{

  using Pol = RAJA::nested::Policy<
      RAJA::nested::CudaCollapse<
        RAJA::nested::For<0, RAJA::cuda_thread_x_exec>,
        RAJA::nested::For<1, RAJA::cuda_threadblock_z_exec<4>>
      >,
      RAJA::nested::For<2, RAJA::cuda_loop_exec> >;

  RAJA::nested::forall(
      Pol{},
      RAJA::make_tuple(RAJA::RangeSegment(0, 3),
                       RAJA::RangeSegment(0, 2),
                       RAJA::RangeSegment(0, 5)),
      [=] RAJA_DEVICE (Index_type i, Index_type j, Index_type k) {
          printf("(%d, %d, %d)\n", (int)i, (int)j, (int)k);
       });
}

CUDA_TEST(Nested, CudaCollapse3)
{

  using Pol = RAJA::nested::Policy< 
    RAJA::nested::CudaCollapse<
    RAJA::nested::For<0, RAJA::cuda_threadblock_x_exec<16> >,
      RAJA::nested::For<1, RAJA::cuda_threadblock_y_exec<16> > > >;

  Index_type *sum1;
  cudaMallocManaged(&sum1, 1*sizeof(Index_type));
  
  Index_type *sum2;
  cudaMallocManaged(&sum2, 1*sizeof(Index_type));

  int N = 41;
  RAJA::nested::forall(Pol{},
                       RAJA::make_tuple(RAJA::RangeSegment(1, N),
                                        RAJA::RangeSegment(1, N)),
                       [=] RAJA_DEVICE (Index_type i, Index_type j) {
                         //printf("(%d, %d )\n", (int)i, (int) j );
                         
                         RAJA::atomic::atomicAdd<RAJA::atomic::cuda_atomic>(sum1,i);
                         RAJA::atomic::atomicAdd<RAJA::atomic::cuda_atomic>(sum2,j);

                       });
  
  cudaDeviceSynchronize();

  ASSERT_EQ( (N*(N-1)*(N-1))/2, *sum1);
  ASSERT_EQ( (N*(N-1)*(N-1))/2, *sum2);

  cudaFree(sum1);
  cudaFree(sum2);

}


CUDA_TEST(Nested, CudaReduceA)
{

  using Pol = RAJA::nested::Policy<
      RAJA::nested::CudaCollapse<
        RAJA::nested::For<0, RAJA::cuda_thread_x_exec>,
        RAJA::nested::For<1, RAJA::cuda_threadblock_z_exec<4>>
      >,
      RAJA::nested::For<2, RAJA::cuda_loop_exec> >;

  RAJA::ReduceSum<RAJA::cuda_reduce<12>, int> reducer(0);

  RAJA::nested::forall(
      Pol{},
      RAJA::make_tuple(RAJA::RangeSegment(0, 3),
                       RAJA::RangeSegment(0, 2),
                       RAJA::RangeSegment(0, 5)),
      [=] RAJA_DEVICE (Index_type i, Index_type j, Index_type k) {
        reducer += 1;
       });


  ASSERT_EQ((int)reducer, 3*2*5);
}


CUDA_TEST(Nested, CudaReduceB)
{

  using Pol = RAJA::nested::Policy<
      RAJA::nested::For<2, RAJA::loop_exec>,
      RAJA::nested::CudaCollapse<
        RAJA::nested::For<0, RAJA::cuda_thread_x_exec>,
        RAJA::nested::For<1, RAJA::cuda_threadblock_z_exec<4>>
      > >;

  RAJA::ReduceSum<RAJA::cuda_reduce<12>, int> reducer(0);

  RAJA::nested::forall(
      Pol{},
      RAJA::make_tuple(RAJA::RangeSegment(0, 3),
                       RAJA::RangeSegment(0, 2),
                       RAJA::RangeSegment(0, 5)),
      [=] RAJA_DEVICE (Index_type i, Index_type j, Index_type k) {
        reducer += 1;
       });


  ASSERT_EQ((int)reducer, 3*2*5);
}


CUDA_TEST(Nested, CudaReduceC)
{

  using Pol = RAJA::nested::Policy<
      RAJA::nested::For<2, RAJA::loop_exec>,
      RAJA::nested::For<0, RAJA::loop_exec>,
      RAJA::nested::For<1, RAJA::cuda_exec<12>>
      >;

  RAJA::ReduceSum<RAJA::cuda_reduce<12>, int> reducer(0);

  RAJA::nested::forall(
      Pol{},
      RAJA::make_tuple(RAJA::RangeSegment(0, 3),
                       RAJA::RangeSegment(0, 2),
                       RAJA::RangeSegment(0, 5)),
      [=] RAJA_DEVICE (Index_type i, Index_type j, Index_type k) {
        reducer += 1;
       });


  ASSERT_EQ((int)reducer, 3*2*5);
}

CUDA_TEST(Nested, SubRange_ThreadBlock)
{
  using Pol = RAJA::nested::Policy<
      RAJA::nested::CudaCollapse<
        RAJA::nested::For<0, RAJA::cuda_threadblock_x_exec<1024>>
      > >;

  size_t num_elem = 2048;
  size_t first = 10;
  size_t last = num_elem - 10;

  double *ptr = nullptr;
  cudaErrchk(cudaMallocManaged(&ptr, sizeof(double) * num_elem) );

  RAJA::nested::forall(
      Pol{},
      RAJA::make_tuple(RAJA::RangeSegment(0, num_elem)),
      [=] RAJA_HOST_DEVICE (Index_type i) {
        ptr[i] = 0.0;
       });

  RAJA::nested::forall(
      Pol{},
      RAJA::make_tuple(RAJA::RangeSegment(first, last)),
      [=] RAJA_HOST_DEVICE (Index_type i) {
        ptr[i] = 1.0;
       });
  cudaDeviceSynchronize();

  size_t count = 0;
  for(size_t i = 0;i < num_elem; ++ i){
    count += ptr[i];
  }
  ASSERT_EQ(count, num_elem-20);
  for(size_t i = 0;i < 10;++ i){
    ASSERT_EQ(ptr[i], 0.0);
    ASSERT_EQ(ptr[num_elem-1-i], 0.0);
  }
}

CUDA_TEST(Nested, SubRange_Block)
{
  using Pol = RAJA::nested::Policy<
      RAJA::nested::CudaCollapse<
        RAJA::nested::For<0, RAJA::cuda_block_x_exec>
      > >;

  size_t num_elem = 2048;
  size_t first = 10;
  size_t last = num_elem - 10;

  double *ptr = nullptr;
  cudaErrchk(cudaMallocManaged(&ptr, sizeof(double) * num_elem) );

  RAJA::nested::forall(
      Pol{},
      RAJA::make_tuple(RAJA::RangeSegment(0, num_elem)),
      [=] RAJA_HOST_DEVICE (Index_type i) {
        ptr[i] = 0.0;
       });

  RAJA::nested::forall(
      Pol{},
      RAJA::make_tuple(RAJA::RangeSegment(first, last)),
      [=] RAJA_HOST_DEVICE (Index_type i) {
        ptr[i] = 1.0;
       });
  cudaDeviceSynchronize();

  size_t count = 0;
  for(size_t i = 0;i < num_elem; ++ i){
    count += ptr[i];
  }
  ASSERT_EQ(count, num_elem-20);
  for(size_t i = 0;i < 10;++ i){
    ASSERT_EQ(ptr[i], 0.0);
    ASSERT_EQ(ptr[num_elem-1-i], 0.0);
  }
}


CUDA_TEST(Nested, SubRange_Thread)
{
  using Pol = RAJA::nested::Policy<
      RAJA::nested::CudaCollapse<
        RAJA::nested::For<0, RAJA::cuda_thread_x_exec>
      > >;

  size_t num_elem = 1024;
  size_t first = 10;
  size_t last = num_elem - 10;

  double *ptr = nullptr;
  cudaErrchk(cudaMallocManaged(&ptr, sizeof(double) * num_elem) );

  RAJA::nested::forall(
      Pol{},
      RAJA::make_tuple(RAJA::RangeSegment(0, num_elem)),
      [=] RAJA_HOST_DEVICE (Index_type i) {
        ptr[i] = 0.0;
       });

  RAJA::nested::forall(
      Pol{},
      RAJA::make_tuple(RAJA::RangeSegment(first, last)),
      [=] RAJA_HOST_DEVICE (Index_type i) {
        ptr[i] = 1.0;
       });
  cudaDeviceSynchronize();

  size_t count = 0;
  for(size_t i = 0;i < num_elem; ++ i){
    count += ptr[i];
  }
  ASSERT_EQ(count, num_elem-20);
  for(size_t i = 0;i < 10;++ i){
    ASSERT_EQ(ptr[i], 0.0);
    ASSERT_EQ(ptr[num_elem-1-i], 0.0);
  }
}


CUDA_TEST(Nested, SubRange_Complex)
{
  using Pol = RAJA::nested::Policy<
      RAJA::nested::CudaCollapse<
        RAJA::nested::For<0, RAJA::cuda_thread_x_exec>
      > >;

  using ExecPolicy =
      RAJA::nested::Policy<
        RAJA::nested::CudaCollapse<
          RAJA::nested::For<0, RAJA::cuda_block_x_exec>,
          RAJA::nested::For<1, RAJA::cuda_thread_x_exec>>,
        RAJA::nested::For<2, RAJA::cuda_loop_exec> >;

  size_t num_elem = 1024;
  size_t first = 10;
  size_t last = num_elem - 10;

  double *ptr = nullptr;
  cudaErrchk(cudaMallocManaged(&ptr, sizeof(double) * num_elem) );

  RAJA::nested::forall(
      Pol{},
      RAJA::make_tuple(RAJA::RangeSegment(0, num_elem)),
      [=] RAJA_HOST_DEVICE (Index_type i) {
        ptr[i] = 0.0;
       });

  RAJA::nested::forall(
      ExecPolicy{},
      RAJA::make_tuple(RAJA::RangeSegment(first, last),
                       RAJA::RangeSegment(0, 16),
                       RAJA::RangeSegment(0, 32)),
      [=] RAJA_HOST_DEVICE (Index_type i, Index_type j, Index_type k) {
        //if(j == 0 && k == 0){
          RAJA::atomic::atomicAdd<RAJA::atomic::cuda_atomic>(ptr+i, 1.0);
        //}
       });
  cudaDeviceSynchronize();

  size_t count = 0;
  for(size_t i = 0;i < num_elem; ++ i){
    count += ptr[i];
  }
  ASSERT_EQ(count, (num_elem-20)*16*32);
  for(size_t i = 0;i < 10;++ i){
    ASSERT_EQ(ptr[i], 0.0);
    ASSERT_EQ(ptr[num_elem-1-i], 0.0);
  }
}

#endif

<|MERGE_RESOLUTION|>--- conflicted
+++ resolved
@@ -68,13 +68,8 @@
   using Idx1 = at_v<IndexTypes, 1>;
   RAJA::ReduceSum<at_v<TypeParam, 2>, RAJA::Real_type> tsum(0.0);
   RAJA::Real_type total{0.0};
-<<<<<<< HEAD
-  auto ranges = camp::make_tuple(RAJA::TypedRangeSegment<Idx0>(0, x_len),
+  auto ranges = RAJA::make_tuple(RAJA::TypedRangeSegment<Idx0>(0, x_len),
                                  RAJA::TypedRangeSegment<Idx1>(0, y_len));
-=======
-  auto ranges = RAJA::make_tuple(RAJA::RangeSegment(0, x_len),
-                                 RAJA::RangeSegment(0, y_len));
->>>>>>> 5cf2edf9
   auto v = this->view;
   using namespace RAJA::nested;
   RAJA::nested::forall(Pol{}, ranges, [=] RAJA_HOST_DEVICE(Idx0 i, Idx1 j) {
