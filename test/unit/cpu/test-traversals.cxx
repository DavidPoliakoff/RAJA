#include "gtest/gtest.h"

#include "RAJA/RAJA.hxx"
#include "RAJA/MemUtils_CPU.hxx"

#include "buildIndexSet.hxx"

template <typename T>
class TraversalTest : public ::testing::Test
{
protected:
  virtual void SetUp()
  {
    array_length =
        buildIndexSet(index_sets_, static_cast<IndexSetBuildMethod>(0));
    array_length += 1;

    RAJA::getIndices(is_indices, index_sets_[0]);

<<<<<<< HEAD
    test_array = (RAJA::Real_ptr) RAJA::allocate_aligned(RAJA::DATA_ALIGN,
                   array_length * sizeof(RAJA::Real_type));
    ref_array = (RAJA::Real_ptr) RAJA::allocate_aligned(RAJA::DATA_ALIGN,
                   array_length * sizeof(RAJA::Real_type));
    in_array = (RAJA::Real_ptr) RAJA::allocate_aligned(RAJA::DATA_ALIGN,
                   array_length * sizeof(RAJA::Real_type));
=======
    int err_val;
    test_array = 0;
    err_val = posix_memalign((void **)&test_array,
                             RAJA::DATA_ALIGN,
                             array_length * sizeof(RAJA::Real_type));
    ref_array = 0;
    err_val = posix_memalign((void **)&ref_array,
                             RAJA::DATA_ALIGN,
                             array_length * sizeof(RAJA::Real_type));
    in_array = 0;
    err_val = posix_memalign((void **)&in_array,
                             RAJA::DATA_ALIGN,
                             array_length * sizeof(RAJA::Real_type));
    RAJA_UNUSED_VAR(err_val);
>>>>>>> 7f3e1825

    for (RAJA::Index_type i = 0; i < array_length; ++i) {
      in_array[i] = RAJA::Real_type(rand() % 65536);
    }

    for (RAJA::Index_type i = 0; i < array_length; ++i) {
      test_array[i] = 0.0;
      ref_array[i] = 0.0;
    }

    for (size_t i = 0; i < is_indices.size(); ++i) {
      ref_array[is_indices[i]] =
          in_array[is_indices[i]] * in_array[is_indices[i]];
    }
  }

  virtual void TearDown()
  {
    RAJA::free_aligned(test_array);
    RAJA::free_aligned(ref_array);
    RAJA::free_aligned(in_array);
  }

  RAJA::IndexSet index_sets_[1];
  RAJA::Real_ptr test_array;
  RAJA::Real_ptr ref_array;
  RAJA::Real_ptr in_array;
  RAJA::Index_type array_length;
  std::vector<RAJA::Index_type> is_indices;
};

TYPED_TEST_CASE_P(TraversalTest);

TYPED_TEST_P(TraversalTest, BasicForall)
{
  RAJA::forall<TypeParam>(this->index_sets_[0], [=](RAJA::Index_type idx) {
    this->test_array[idx] = this->in_array[idx] * this->in_array[idx];
  });

  for (int i = 0; i < this->array_length; ++i) {
    EXPECT_EQ(this->ref_array[i], this->test_array[i])
        << "Arrays differ at index " << i;
  }
}

REGISTER_TYPED_TEST_CASE_P(TraversalTest, BasicForall);


typedef ::testing::
    Types<RAJA::IndexSet::ExecPolicy<RAJA::seq_segit, RAJA::seq_exec>,
          RAJA::IndexSet::ExecPolicy<RAJA::seq_segit, RAJA::simd_exec> >
        SequentialTypes;

INSTANTIATE_TYPED_TEST_CASE_P(Sequential, TraversalTest, SequentialTypes);


#if defined(RAJA_ENABLE_OPENMP)
typedef ::testing::
    Types<RAJA::IndexSet::ExecPolicy<RAJA::seq_segit,
                                     RAJA::omp_parallel_for_exec>,
          RAJA::IndexSet::ExecPolicy<RAJA::omp_parallel_for_segit,
                                     RAJA::seq_exec>,
          RAJA::IndexSet::ExecPolicy<RAJA::omp_parallel_for_segit,
                                     RAJA::simd_exec> >
        OpenMPTypes;

INSTANTIATE_TYPED_TEST_CASE_P(OpenMP, TraversalTest, OpenMPTypes);
#endif

#if defined(RAJA_ENABLE_CILK)
typedef ::testing::
    Types<RAJA::IndexSet::ExecPolicy<RAJA::seq_segit, RAJA::cilk_for_exec>,
          RAJA::IndexSet::ExecPolicy<RAJA::cilk_for_segit, RAJA::seq_exec>,
          RAJA::IndexSet::ExecPolicy<RAJA::cilk_for_segit, RAJA::simd_exec> >
        CilkTypes;

INSTANTIATE_TYPED_TEST_CASE_P(Cilk, TraversalTest, CilkTypes);
#endif<|MERGE_RESOLUTION|>--- conflicted
+++ resolved
@@ -17,29 +17,12 @@
 
     RAJA::getIndices(is_indices, index_sets_[0]);
 
-<<<<<<< HEAD
     test_array = (RAJA::Real_ptr) RAJA::allocate_aligned(RAJA::DATA_ALIGN,
                    array_length * sizeof(RAJA::Real_type));
     ref_array = (RAJA::Real_ptr) RAJA::allocate_aligned(RAJA::DATA_ALIGN,
                    array_length * sizeof(RAJA::Real_type));
     in_array = (RAJA::Real_ptr) RAJA::allocate_aligned(RAJA::DATA_ALIGN,
                    array_length * sizeof(RAJA::Real_type));
-=======
-    int err_val;
-    test_array = 0;
-    err_val = posix_memalign((void **)&test_array,
-                             RAJA::DATA_ALIGN,
-                             array_length * sizeof(RAJA::Real_type));
-    ref_array = 0;
-    err_val = posix_memalign((void **)&ref_array,
-                             RAJA::DATA_ALIGN,
-                             array_length * sizeof(RAJA::Real_type));
-    in_array = 0;
-    err_val = posix_memalign((void **)&in_array,
-                             RAJA::DATA_ALIGN,
-                             array_length * sizeof(RAJA::Real_type));
-    RAJA_UNUSED_VAR(err_val);
->>>>>>> 7f3e1825
 
     for (RAJA::Index_type i = 0; i < array_length; ++i) {
       in_array[i] = RAJA::Real_type(rand() % 65536);
