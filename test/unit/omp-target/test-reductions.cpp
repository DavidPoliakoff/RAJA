//~~~~~~~~~~~~~~~~~~~~~~~~~~~~~~~~~~~~~~~~~~~~~~~~~~~~~~~~~~~~~~~~~~~~~~~~~~~//
// Copyright (c) 2016-19, Lawrence Livermore National Security, LLC.
//
// Produced at the Lawrence Livermore National Laboratory
//
// LLNL-CODE-689114
//
// All rights reserved.
//
// This file is part of RAJA.
//
// For details about use and distribution, please read RAJA/LICENSE.
//
//~~~~~~~~~~~~~~~~~~~~~~~~~~~~~~~~~~~~~~~~~~~~~~~~~~~~~~~~~~~~~~~~~~~~~~~~~~~//

///
/// Source file containing tests for RAJA CPU reduction operations.
///

#include "gtest/gtest.h"

#include <iostream>
#include "RAJA/RAJA.hpp"

#include <tuple>

template <typename T>
class ReductionConstructorTestTargetOMP : public ::testing::Test
{
};

TYPED_TEST_CASE_P(ReductionConstructorTestTargetOMP);

TYPED_TEST_P(ReductionConstructorTestTargetOMP, ReductionConstructor)
{
  using ReducePolicy = typename std::tuple_element<0, TypeParam>::type;
  using NumericType = typename std::tuple_element<1, TypeParam>::type;

  NumericType initVal = 5;

  RAJA::ReduceSum<ReducePolicy, NumericType> reduce_sum(initVal);
  RAJA::ReduceMin<ReducePolicy, NumericType> reduce_min(initVal);
  RAJA::ReduceMax<ReducePolicy, NumericType> reduce_max(initVal);
  RAJA::ReduceMinLoc<ReducePolicy, NumericType> reduce_minloc(initVal, 1);
  RAJA::ReduceMaxLoc<ReducePolicy, NumericType> reduce_maxloc(initVal, 1);

  ASSERT_EQ((NumericType)reduce_sum.get(), (NumericType)(initVal));
  ASSERT_EQ((NumericType)reduce_min.get(), (NumericType)(initVal));
  ASSERT_EQ((NumericType)reduce_max.get(), (NumericType)(initVal));
  ASSERT_EQ((NumericType)reduce_minloc.get(), (NumericType)(initVal));
  ASSERT_EQ((RAJA::Index_type)reduce_minloc.getLoc(), (RAJA::Index_type)1);
  ASSERT_EQ((NumericType)reduce_maxloc.get(), (NumericType)(initVal));
  ASSERT_EQ((RAJA::Index_type)reduce_maxloc.getLoc(), (RAJA::Index_type)1);
}

REGISTER_TYPED_TEST_CASE_P(ReductionConstructorTestTargetOMP,
                           ReductionConstructor);

using constructor_types =
    ::testing::Types<std::tuple<RAJA::omp_target_reduce, int>,
                     std::tuple<RAJA::omp_target_reduce, float>,
                     std::tuple<RAJA::omp_target_reduce, double>,
                     std::tuple<RAJA::omp_target_reduce, int>,
                     std::tuple<RAJA::omp_target_reduce, float>,
                     std::tuple<RAJA::omp_target_reduce, double>,
                     std::tuple<RAJA::omp_target_reduce, int>,
                     std::tuple<RAJA::omp_target_reduce, float>,
                     std::tuple<RAJA::omp_target_reduce, double>>;


INSTANTIATE_TYPED_TEST_CASE_P(ReduceBasicTestsTargetOMP,
                              ReductionConstructorTestTargetOMP,
                              constructor_types);

template <typename TUPLE>
class ReductionCorrectnessTestTargetOMP : public ::testing::Test
{
protected:
  virtual void SetUp()
  {
    array_length = 102;

    array = RAJA::allocate_aligned_type<double>(RAJA::DATA_ALIGN,
                                                array_length * sizeof(double));

    for (int i = 1; i < array_length - 1; ++i) {
      array[i] = (RAJA::Real_type)i;
    }
    array[0] = 0.0;
    array[array_length - 1] = -1.0;
#pragma omp target enter data map(to : array[:array_length])

    sum = 0.0;
    min = array_length * 2;
    max = 0.0;
    minloc = -1;
    maxloc = -1;

    for (int i = 0; i < array_length; ++i) {
      RAJA::Real_type val = array[i];

      sum += val;

      if (val > max) {
        max = val;
        maxloc = i;
      }

      if (val < min) {
        min = val;
        minloc = i;
      }
    }
  }

  virtual void TearDown()
  {
#pragma omp target exit data map(release : array[:array_length])
    free(array);
  }

  RAJA::Real_ptr array;

  RAJA::Real_type max;
  RAJA::Real_type min;
  RAJA::Real_type sum;
  RAJA::Real_type maxloc;
  RAJA::Real_type minloc;

  RAJA::Index_type array_length;
};
TYPED_TEST_CASE_P(ReductionCorrectnessTestTargetOMP);

TYPED_TEST_P(ReductionCorrectnessTestTargetOMP, ReduceSum)
{
  using ExecPolicy = typename std::tuple_element<0, TypeParam>::type;
  using ReducePolicy = typename std::tuple_element<1, TypeParam>::type;

  RAJA::ReduceSum<ReducePolicy, double> sum_reducer(0.0);

  auto array = this->array;
  // TODO: remove this when compilers (clang-coral and IBM XLC) are no longer
  // broken for lambda capture
#pragma omp target data use_device_ptr(array)
  RAJA::forall<ExecPolicy>(RAJA::RangeSegment(0, this->array_length),
                           [=](int i) { sum_reducer += array[i]; });

  double raja_sum = (double)sum_reducer.get();

  ASSERT_FLOAT_EQ(this->sum, raja_sum);
}

TYPED_TEST_P(ReductionCorrectnessTestTargetOMP, ReduceMin)
{
  using ExecPolicy = typename std::tuple_element<0, TypeParam>::type;
  using ReducePolicy = typename std::tuple_element<1, TypeParam>::type;

  RAJA::ReduceMin<ReducePolicy, double> min_reducer(1024.0);

  auto array = this->array;
  // TODO: remove this when compilers (clang-coral and IBM XLC) are no longer
  // broken for lambda capture
#pragma omp target data use_device_ptr(array)
  RAJA::forall<ExecPolicy>(RAJA::RangeSegment(0, this->array_length),
                           [=](int i) { min_reducer.min(array[i]); });

  double raja_min = (double)min_reducer.get();

  ASSERT_FLOAT_EQ(this->min, raja_min);
}

TYPED_TEST_P(ReductionCorrectnessTestTargetOMP, ReduceMax)
{
  using ExecPolicy = typename std::tuple_element<0, TypeParam>::type;
  using ReducePolicy = typename std::tuple_element<1, TypeParam>::type;

  RAJA::ReduceMax<ReducePolicy, double> max_reducer(0.0);

  auto array = this->array;
  // TODO: remove this when compilers (clang-coral and IBM XLC) are no longer
  // broken for lambda capture
#pragma omp target data use_device_ptr(array)
  RAJA::forall<ExecPolicy>(RAJA::RangeSegment(0, this->array_length),
                           [=](int i) { max_reducer.max(array[i]); });

  double raja_max = (double)max_reducer.get();

  ASSERT_FLOAT_EQ(this->max, raja_max);
}

TYPED_TEST_P(ReductionCorrectnessTestTargetOMP, ReduceMinLoc)
{
  using ExecPolicy = typename std::tuple_element<0, TypeParam>::type;
  using ReducePolicy = typename std::tuple_element<1, TypeParam>::type;

  RAJA::ReduceMinLoc<ReducePolicy, double> minloc_reducer(1024.0, 0);

  auto array = this->array;
  // TODO: remove this when compilers (clang-coral and IBM XLC) are no longer
  // broken for lambda capture
#pragma omp target data use_device_ptr(array)
  RAJA::forall<ExecPolicy>(RAJA::RangeSegment(0, this->array_length),
                           [=](int i) { minloc_reducer.minloc(array[i], i); });

  double raja_min = (double)minloc_reducer.get();
  RAJA::Index_type raja_loc = minloc_reducer.getLoc();

  ASSERT_FLOAT_EQ(this->min, raja_min);
  ASSERT_EQ(this->minloc, raja_loc);
}

TYPED_TEST_P(ReductionCorrectnessTestTargetOMP, ReduceMaxLoc)
{
  using ExecPolicy = typename std::tuple_element<0, TypeParam>::type;
  using ReducePolicy = typename std::tuple_element<1, TypeParam>::type;

  RAJA::ReduceMaxLoc<ReducePolicy, double> maxloc_reducer(0.0, -1);

  auto array = this->array;
  // TODO: remove this when compilers (clang-coral and IBM XLC) are no longer
  // broken for lambda capture
#pragma omp target data use_device_ptr(array)
  RAJA::forall<ExecPolicy>(RAJA::RangeSegment(0, this->array_length),
                           [=](int i) { maxloc_reducer.maxloc(array[i], i); });

  double raja_max = (double)maxloc_reducer.get();
  RAJA::Index_type raja_loc = maxloc_reducer.getLoc();

  ASSERT_FLOAT_EQ(this->max, raja_max);
  ASSERT_EQ(this->maxloc, raja_loc);
}

REGISTER_TYPED_TEST_CASE_P(ReductionCorrectnessTestTargetOMP,
                           ReduceSum,
                           ReduceMin,
                           ReduceMax,
                           ReduceMinLoc,
                           ReduceMaxLoc);
using types =
    ::testing::Types<std::tuple<RAJA::omp_target_parallel_for_exec<16>,
                                RAJA::omp_target_reduce>,
                     std::tuple<RAJA::omp_target_parallel_for_exec<64>,
                                RAJA::omp_target_reduce>,
                     std::tuple<RAJA::omp_target_parallel_for_exec<256>,
                                RAJA::omp_target_reduce>>;

INSTANTIATE_TYPED_TEST_CASE_P(Reduce, ReductionCorrectnessTestTargetOMP, types);

template <typename TUPLE>
class NestedReductionCorrectnessTestTargetOMP : public ::testing::Test
{
protected:
  virtual void SetUp()
  {
    x_size = 256;
    y_size = 256;
    z_size = 256;

    array = RAJA::allocate_aligned_type<double>(RAJA::DATA_ALIGN,
                                                x_size * y_size * z_size *
                                                    sizeof(double));

    const double val = 4.0 / (x_size * y_size * z_size);

    for (int i = 0; i < (x_size * y_size * z_size); ++i) {
      array[i] = (RAJA::Real_type)val;
    }

#pragma omp target enter data map(to : array[:x_size * y_size * z_size])

    sum = 4.0;
  }

  virtual void TearDown()
  {
#pragma omp target exit data map(release : array[:x_size * y_size * z_size])
    free(array);
  }

  RAJA::Real_ptr array;

  RAJA::Real_type sum;

  RAJA::Index_type x_size;
  RAJA::Index_type y_size;
  RAJA::Index_type z_size;
};

<<<<<<< HEAD
#if defined(RAJA_DEPRECATED_TESTS)
TYPED_TEST_CASE_P(NestedReductionCorrectnessTestTargetOMP);

TYPED_TEST_P(NestedReductionCorrectnessTestTargetOMP, NestedReduceSum)
{
  using ExecPolicy = typename std::tuple_element<0, TypeParam>::type;
  using ReducePolicy = typename std::tuple_element<1, TypeParam>::type;

  RAJA::ReduceSum<ReducePolicy, double> sum_reducer(0.0);

  RAJA::View<double, RAJA::Layout<3>> view(this->array,
                                           this->x_size,
                                           this->y_size,
                                           this->z_size);
  auto array = this->array;
  // TODO: remove this when compilers (clang-coral and IBM XLC) are no longer
  // broken for lambda capture
#pragma omp target data use_device_ptr(array)
  view.set_data(array);

  RAJA::forallN<ExecPolicy>(RAJA::RangeSegment(0, this->x_size),
                            RAJA::RangeSegment(0, this->y_size),
                            RAJA::RangeSegment(0, this->z_size),
                            [=](int i, int j, int k) {
                              sum_reducer += view(i, j, k);
                            });

  double raja_sum = (double)sum_reducer.get();

  ASSERT_FLOAT_EQ(this->sum, raja_sum);
}

REGISTER_TYPED_TEST_CASE_P(NestedReductionCorrectnessTestTargetOMP,
                           NestedReduceSum);

using nested_types = ::testing::Types<
    std::tuple<RAJA::NestedPolicy<
                   RAJA::ExecList<RAJA::omp_target_parallel_for_exec<64>,
                                  RAJA::seq_exec,
                                  RAJA::seq_exec>>,
               RAJA::omp_target_reduce>,
    std::tuple<RAJA::NestedPolicy<
                   RAJA::ExecList<RAJA::seq_exec,
                                  RAJA::omp_target_parallel_for_exec<64>,
                                  RAJA::seq_exec>>,
               RAJA::omp_target_reduce>,
    std::tuple<RAJA::NestedPolicy<
                   RAJA::ExecList<RAJA::seq_exec,
                                  RAJA::seq_exec,
                                  RAJA::omp_target_parallel_for_exec<64>>>,
               RAJA::omp_target_reduce>>;

INSTANTIATE_TYPED_TEST_CASE_P(NestedReduceTargetOMP,
                              NestedReductionCorrectnessTestTargetOMP,
                              nested_types);
#endif
=======
>>>>>>> 38dc93b3
<|MERGE_RESOLUTION|>--- conflicted
+++ resolved
@@ -286,62 +286,3 @@
   RAJA::Index_type z_size;
 };
 
-<<<<<<< HEAD
-#if defined(RAJA_DEPRECATED_TESTS)
-TYPED_TEST_CASE_P(NestedReductionCorrectnessTestTargetOMP);
-
-TYPED_TEST_P(NestedReductionCorrectnessTestTargetOMP, NestedReduceSum)
-{
-  using ExecPolicy = typename std::tuple_element<0, TypeParam>::type;
-  using ReducePolicy = typename std::tuple_element<1, TypeParam>::type;
-
-  RAJA::ReduceSum<ReducePolicy, double> sum_reducer(0.0);
-
-  RAJA::View<double, RAJA::Layout<3>> view(this->array,
-                                           this->x_size,
-                                           this->y_size,
-                                           this->z_size);
-  auto array = this->array;
-  // TODO: remove this when compilers (clang-coral and IBM XLC) are no longer
-  // broken for lambda capture
-#pragma omp target data use_device_ptr(array)
-  view.set_data(array);
-
-  RAJA::forallN<ExecPolicy>(RAJA::RangeSegment(0, this->x_size),
-                            RAJA::RangeSegment(0, this->y_size),
-                            RAJA::RangeSegment(0, this->z_size),
-                            [=](int i, int j, int k) {
-                              sum_reducer += view(i, j, k);
-                            });
-
-  double raja_sum = (double)sum_reducer.get();
-
-  ASSERT_FLOAT_EQ(this->sum, raja_sum);
-}
-
-REGISTER_TYPED_TEST_CASE_P(NestedReductionCorrectnessTestTargetOMP,
-                           NestedReduceSum);
-
-using nested_types = ::testing::Types<
-    std::tuple<RAJA::NestedPolicy<
-                   RAJA::ExecList<RAJA::omp_target_parallel_for_exec<64>,
-                                  RAJA::seq_exec,
-                                  RAJA::seq_exec>>,
-               RAJA::omp_target_reduce>,
-    std::tuple<RAJA::NestedPolicy<
-                   RAJA::ExecList<RAJA::seq_exec,
-                                  RAJA::omp_target_parallel_for_exec<64>,
-                                  RAJA::seq_exec>>,
-               RAJA::omp_target_reduce>,
-    std::tuple<RAJA::NestedPolicy<
-                   RAJA::ExecList<RAJA::seq_exec,
-                                  RAJA::seq_exec,
-                                  RAJA::omp_target_parallel_for_exec<64>>>,
-               RAJA::omp_target_reduce>>;
-
-INSTANTIATE_TYPED_TEST_CASE_P(NestedReduceTargetOMP,
-                              NestedReductionCorrectnessTestTargetOMP,
-                              nested_types);
-#endif
-=======
->>>>>>> 38dc93b3
